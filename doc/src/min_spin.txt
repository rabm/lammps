"LAMMPS WWW Page"_lws - "LAMMPS Documentation"_ld - "LAMMPS Commands"_lc :c

:link(lws,http://lammps.sandia.gov)
:link(ld,Manual.html)
:link(lc,Commands_all.html)
:line

min_style spin command :h3
min_style spin/cg command :h3
min_style spin/lbfgs command :h3

[Syntax:]

min_style spin 
min_style spin/cg 
min_style spin/lbfgs :pre

[Examples:]

<<<<<<< HEAD
min_style 	spin/lbfgs 
min_modify      line spin_cubic discrete_factor 10.0 :pre
=======
min_style       spin :pre
>>>>>>> aa2b8857

[Description:]

Apply a minimization algorithm to use when a "minimize"_minimize.html
command is performed.

Style {spin} defines a damped spin dynamics with an adaptive
timestep, according to:

:c,image(Eqs/min_spin_damping.jpg)

with lambda a damping coefficient (similar to a Gilbert
damping).
Lambda can be defined by setting the {alpha_damp} keyword with the
"min_modify"_min_modify.html command.

The minimization procedure solves this equation using an
adaptive timestep. The value of this timestep is defined
by the largest precession frequency that has to be solved in the
system:

:c,image(Eqs/min_spin_timestep.jpg)

with {|omega|_{max}} the norm of the largest precession frequency
in the system (across all processes, and across all replicas if a
spin/neb calculation is performed).

Kappa defines a discretization factor {discrete_factor} for the
definition of this timestep.
{discrete_factor} can be defined with the "min_modify"_min_modify.html
command.

<<<<<<< HEAD
Style {spin/cg} defines an orthogonal spin optimization
(OSO) combined to a conjugate gradient (CG) algorithm. 
The "min_modify"_min_modify.html command can be used to
couple the {spin/cg} to a line search procedure, and to modify the 
discretization factor {discrete_factor}.
By default, style {spin/cg} does not employ the line search procedure 
and uses the adaptive time-step technique in the same way as style {spin}.

Style {spin/lbfgs} defines an orthogonal spin optimization
(OSO) combined to a limited-memory Broyden-Fletcher-Goldfarb-Shanno 
(L-BFGS) algorithm.
By default, style {spin/lbfgs} does not employ line search procedure.
If the line search procedure is not used then the discrete factor defines
the maximum root mean squared rotation angle of spins by equation {pi/(5*Kappa)}.
The default value for Kappa is 10.
The {spin_cubic} line search can improve the convergence of the 
{spin/lbfgs} algorithm.

The "min_modify"_min_modify.html command can be used to
activate the line search procedure, and to modify the
discretization factor {discrete_factor}. 

For more information about styles {spin/cg} and {spin/lbfgs}, 
see their implementation reported in "(Ivanov)"_#Ivanov1.

NOTE: All the {spin} styles replace the force tolerance by a torque
tolerance. See "minimize"_minimize.html for more explanation. 

NOTE: The {spin/cg} and {spin/lbfgs} styles can be used
for magnetic NEB calculations only if the line search procedure
is deactivated. See "neb/spin"_neb_spin.html for more explanation. 

[Restrictions:] 
=======
NOTE: The {spin} style replaces the force tolerance by a torque
tolerance. See "minimize"_minimize.html for more explanation.

[Restrictions:]
>>>>>>> aa2b8857

This minimization procedure is only applied to spin degrees of
freedom for a frozen lattice configuration.

[Related commands:]

"min_style"_min_style.html, "minimize"_minimize.html,
"min_modify"_min_modify.html

[Default:]

The option defaults are {alpha_damp} = 1.0, {discrete_factor} =
10.0, {line} = spin_none and {norm} = euclidean.

:line

:link(Ivanov1)
[(Ivanov)] Ivanov, Uzdin, Jonsson. arXiv preprint arXiv:1904.02669, (2019).<|MERGE_RESOLUTION|>--- conflicted
+++ resolved
@@ -17,12 +17,8 @@
 
 [Examples:]
 
-<<<<<<< HEAD
 min_style 	spin/lbfgs 
 min_modify      line spin_cubic discrete_factor 10.0 :pre
-=======
-min_style       spin :pre
->>>>>>> aa2b8857
 
 [Description:]
 
@@ -55,7 +51,6 @@
 {discrete_factor} can be defined with the "min_modify"_min_modify.html
 command.
 
-<<<<<<< HEAD
 Style {spin/cg} defines an orthogonal spin optimization
 (OSO) combined to a conjugate gradient (CG) algorithm. 
 The "min_modify"_min_modify.html command can be used to
@@ -89,12 +84,6 @@
 is deactivated. See "neb/spin"_neb_spin.html for more explanation. 
 
 [Restrictions:] 
-=======
-NOTE: The {spin} style replaces the force tolerance by a torque
-tolerance. See "minimize"_minimize.html for more explanation.
-
-[Restrictions:]
->>>>>>> aa2b8857
 
 This minimization procedure is only applied to spin degrees of
 freedom for a frozen lattice configuration.
