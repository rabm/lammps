/* ----------------------------------------------------------------------
LAMMPS - Large-scale Atomic/Molecular Massively Parallel Simulator
https://lammps.sandia.gov/, Sandia National Laboratories
Steve Plimpton, sjplimp@sandia.gov

Copyright (2003) Sandia Corporation.  Under the terms of Contract
DE-AC04-94AL85000 with Sandia Corporation, the U.S. Government retains
certain rights in this software.  This software is distributed under
the GNU General Public License.

See the README file in the top-level LAMMPS directory.
------------------------------------------------------------------------- */

/* ----------------------------------------------------------------------
Contributing Author: Jacob Gissinger (jacob.r.gissinger@gmail.com)
------------------------------------------------------------------------- */

#include "fix_bond_react.h"

#include "atom.h"
#include "atom_vec.h"
#include "citeme.h"
#include "comm.h"
#include "domain.h"
#include "error.h"
#include "force.h"
#include "group.h"
#include "input.h"
#include "math_const.h"
#include "math_extra.h"
#include "memory.h"
#include "modify.h"
#include "molecule.h"
#include "neigh_list.h"
#include "neigh_request.h"
#include "neighbor.h"
#include "pair.h"
#include "random_mars.h"
#include "reset_mol_ids.h"
#include "respa.h"
#include "update.h"
#include "variable.h"

#include "superpose3d.h"

#include <cctype>
#include <cmath>
#include <cstring>

#include <algorithm>

using namespace LAMMPS_NS;
using namespace FixConst;
using namespace MathConst;

static const char cite_fix_bond_react[] =
  "fix bond/react:\n\n"
  "@Article{Gissinger17,\n"
  " author = {J. R. Gissinger, B. D. Jensen, K. E. Wise},\n"
  " title = {Modeling chemical reactions in classical molecular dynamics simulations},\n"
  " journal = {Polymer},\n"
  " year =    2017,\n"
  " volume =  128,\n"
  " pages =   {211--217}\n"
  "}\n\n";

#define BIG 1.0e20
#define DELTA 16
#define MAXGUESS 20 // max # of guesses allowed by superimpose algorithm
#define MAXCONARGS 14 // max # of arguments for any type of constraint + rxnID
#define NUMVARVALS 4 // max # of keyword values that have variables as input

// various statuses of superimpose algorithm:
// ACCEPT: site successfully matched to pre-reacted template
// REJECT: site does not match pre-reacted template
// PROCEED: normal execution (non-guessing mode)
// CONTINUE: a neighbor has been assigned, skip to next neighbor
// GUESSFAIL: a guess has failed (if no more restore points, status = 'REJECT')
// RESTORE: restore mode, load most recent restore point
enum{ACCEPT,REJECT,PROCEED,CONTINUE,GUESSFAIL,RESTORE};

// types of available reaction constraints
enum{DISTANCE,ANGLE,DIHEDRAL,ARRHENIUS,RMSD};

// ID type used by constraint
enum{ATOM,FRAG};

// keyword values that accept variables as input
enum{NEVERY,RMIN,RMAX,PROB};

<<<<<<< HEAD
// flag for one-proc vs shared reaction sites
enum{LOCAL,GLOBAL};
=======
// values for molecule_keyword
enum{OFF,INTER,INTRA};
>>>>>>> 96f67ebe

/* ---------------------------------------------------------------------- */

FixBondReact::FixBondReact(LAMMPS *lmp, int narg, char **arg) :
  Fix(lmp, narg, arg)
{
  if (lmp->citeme) lmp->citeme->add(cite_fix_bond_react);

  fix1 = nullptr;
  fix2 = nullptr;
  fix3 = nullptr;
  reset_mol_ids = nullptr;

  if (narg < 8) error->all(FLERR,"Illegal fix bond/react command: "
                           "too few arguments");

  MPI_Comm_rank(world,&me);
  MPI_Comm_size(world,&nprocs);
  newton_bond = force->newton_bond;

  restart_global = 1;
  attempted_rxn = 0;
  force_reneighbor = 1;
  next_reneighbor = -1;
  vector_flag = 1;
  global_freq = 1;
  extvector = 0;
  rxnID = 0;
  maxnconstraints = 0;
  narrhenius = 0;
  status = PROCEED;

  nxspecial = nullptr;
  onemol_nxspecial = nullptr;
  twomol_nxspecial = nullptr;
  xspecial = nullptr;
  onemol_xspecial = nullptr;
  twomol_xspecial = nullptr;

  // these group names are reserved for use exclusively by bond/react
  master_group = (char *) "bond_react_MASTER_group";

  // by using fixed group names, only one instance of fix bond/react is allowed.
  if (modify->find_fix_by_style("^bond/react") != -1)
    error->all(FLERR,"Only one instance of fix bond/react allowed at a time");

  // let's find number of reactions specified
  nreacts = 0;
  for (int i = 3; i < narg; i++) {
    if (strcmp(arg[i],"react") == 0) {
      nreacts++;
      i = i + 6; // skip past mandatory arguments
      if (i > narg) error->all(FLERR,"Illegal fix bond/react command: "
                               "'react' has too few arguments");
    }
  }

  if (nreacts == 0) error->all(FLERR,"Illegal fix bond/react command: "
                               "missing mandatory 'react' argument");

  size_vector = nreacts;

  int iarg = 3;
  stabilization_flag = 0;
  reset_mol_ids_flag = 1;
  int num_common_keywords = 2;
  for (int m = 0; m < num_common_keywords; m++) {
    if (strcmp(arg[iarg],"stabilization") == 0) {
      if (strcmp(arg[iarg+1],"no") == 0) {
        if (iarg+2 > narg) error->all(FLERR,"Illegal fix bond/react command: "
                                      "'stabilization' keyword has too few arguments");
        iarg += 2;
      }
      if (strcmp(arg[iarg+1],"yes") == 0) {
        if (iarg+4 > narg) error->all(FLERR,"Illegal fix bond/react command:"
                                      "'stabilization' keyword has too few arguments");
        int n = strlen(arg[iarg+2]) + 1;
        exclude_group = new char[n];
        strcpy(exclude_group,arg[iarg+2]);
        stabilization_flag = 1;
        nve_limit_xmax = arg[iarg+3];
        iarg += 4;
      }
    } else if (strcmp(arg[iarg],"reset_mol_ids") == 0) {
      if (iarg+2 > narg) error->all(FLERR,"Illegal fix bond/react command: "
                                    "'reset_mol_ids' keyword has too few arguments");
      if (strcmp(arg[iarg+1],"yes") == 0) reset_mol_ids_flag = 1; // default
      if (strcmp(arg[iarg+1],"no") == 0) reset_mol_ids_flag = 0;
      iarg += 2;
    } else if (strcmp(arg[iarg],"react") == 0) {
      break;
    } else error->all(FLERR,"Illegal fix bond/react command: unknown keyword");
  }

  if (reset_mol_ids_flag) {
    delete reset_mol_ids;
    reset_mol_ids = new ResetMolIDs(lmp);
    reset_mol_ids->create_computes(id,group->names[igroup]);
  }

  // set up common variables as vectors of length 'nreacts'
  // nevery, cutoff, onemol, twomol, superimpose file

  // this looks excessive
  // the price of vectorization (all reactions in one command)?
  memory->create(rxn_name,nreacts,MAXLINE,"bond/react:rxn_name");
  memory->create(nevery,nreacts,"bond/react:nevery");
  memory->create(cutsq,nreacts,2,"bond/react:cutsq");
  memory->create(unreacted_mol,nreacts,"bond/react:unreacted_mol");
  memory->create(reacted_mol,nreacts,"bond/react:reacted_mol");
  memory->create(fraction,nreacts,"bond/react:fraction");
  memory->create(max_rxn,nreacts,"bond/react:max_rxn");
  memory->create(nlocalskips,nreacts,"bond/react:nlocalskips");
  memory->create(nghostlyskips,nreacts,"bond/react:nghostlyskips");
  memory->create(seed,nreacts,"bond/react:seed");
  memory->create(limit_duration,nreacts,"bond/react:limit_duration");
  memory->create(stabilize_steps_flag,nreacts,"bond/react:stabilize_steps_flag");
  memory->create(custom_charges_fragid,nreacts,"bond/react:custom_charges_fragid");
<<<<<<< HEAD
  memory->create(create_atoms_flag,nreacts,"bond/react:create_atoms_flag");
  memory->create(modify_create_fragid,nreacts,"bond/react:modify_create_fragid");
  memory->create(nearsq,nreacts,"bond/react:nearsq");
  memory->create(constraints,1,MAXCONARGS,"bond/react:constraints");
=======
  memory->create(molecule_keyword,nreacts,"bond/react:molecule_keyword");
  memory->create(nconstraints,nreacts,"bond/react:nconstraints");
  memory->create(constraintstr,nreacts,MAXLINE,"bond/react:constraintstr");
  memory->create(constraints,0,nreacts,"bond/react:constraints");
>>>>>>> 96f67ebe
  memory->create(var_flag,NUMVARVALS,nreacts,"bond/react:var_flag");
  memory->create(var_id,NUMVARVALS,nreacts,"bond/react:var_id");
  memory->create(iatomtype,nreacts,"bond/react:iatomtype");
  memory->create(jatomtype,nreacts,"bond/react:jatomtype");
  memory->create(ibonding,nreacts,"bond/react:ibonding");
  memory->create(jbonding,nreacts,"bond/react:jbonding");
  memory->create(closeneigh,nreacts,"bond/react:closeneigh");
  memory->create(groupbits,nreacts,"bond/react:groupbits");
  memory->create(reaction_count,nreacts,"bond/react:reaction_count");
  memory->create(local_rxn_count,nreacts,"bond/react:local_rxn_count");
  memory->create(ghostly_rxn_count,nreacts,"bond/react:ghostly_rxn_count");
  memory->create(reaction_count_total,nreacts,"bond/react:reaction_count_total");

  for (int i = 0; i < nreacts; i++) {
    fraction[i] = 1;
    seed[i] = 12345;
    max_rxn[i] = INT_MAX;
    stabilize_steps_flag[i] = 0;
    custom_charges_fragid[i] = -1;
<<<<<<< HEAD
    create_atoms_flag[i] = 0;
    modify_create_fragid[i] = -1;
    nearsq[i] = 0;
=======
    molecule_keyword[i] = OFF;
    nconstraints[i] = 0;
>>>>>>> 96f67ebe
    // set default limit duration to 60 timesteps
    limit_duration[i] = 60;
    reaction_count[i] = 0;
    local_rxn_count[i] = 0;
    ghostly_rxn_count[i] = 0;
    reaction_count_total[i] = 0;
    for (int j = 0; j < NUMVARVALS; j++) {
      var_flag[j][i] = 0;
      var_id[j][i] = 0;
    }
  }

  char **files;
  files = new char*[nreacts];

  for (int rxn = 0; rxn < nreacts; rxn++) {

    if (strcmp(arg[iarg],"react") != 0) error->all(FLERR,"Illegal fix bond/react command: "
                                                   "'react' or 'stabilization' has incorrect arguments");

    iarg++;

    int n = strlen(arg[iarg]) + 1;
    if (n > MAXLINE) error->all(FLERR,"Reaction name (react-ID) is too long (limit: 256 characters)");
    strcpy(rxn_name[rxn],arg[iarg++]);

    int groupid = group->find(arg[iarg++]);
    if (groupid == -1) error->all(FLERR,"Could not find fix group ID");
    groupbits[rxn] = group->bitmask[groupid];

    if (strncmp(arg[iarg],"v_",2) == 0) {
      n = strlen(&arg[iarg][2]) + 1;
      char *str = new char[n];
      strcpy(str,&arg[iarg][2]);
      var_id[NEVERY][rxn] = input->variable->find(str);
      if (var_id[NEVERY][rxn] < 0)
        error->all(FLERR,"Bond/react: Variable name does not exist");
      if (!input->variable->equalstyle(var_id[NEVERY][rxn]))
        error->all(FLERR,"Bond/react: Variable is not equal-style");
      var_flag[NEVERY][rxn] = 1;
      delete [] str;
    } else {
      nevery[rxn] = utils::inumeric(FLERR,arg[iarg],false,lmp);
      if (nevery[rxn] <= 0) error->all(FLERR,"Illegal fix bond/react command: "
                                       "'Nevery' must be a positive integer");
    }
    iarg++;

    if (strncmp(arg[iarg],"v_",2) == 0) {
      n = strlen(&arg[iarg][2]) + 1;
      char *str = new char[n];
      strcpy(str,&arg[iarg][2]);
      var_id[RMIN][rxn] = input->variable->find(str);
      if (var_id[RMIN][rxn] < 0)
        error->all(FLERR,"Bond/react: Variable name does not exist");
      if (!input->variable->equalstyle(var_id[RMIN][rxn]))
        error->all(FLERR,"Bond/react: Variable is not equal-style");
      double cutoff = input->variable->compute_equal(var_id[RMIN][rxn]);
      cutsq[rxn][0] = cutoff*cutoff;
      var_flag[RMIN][rxn] = 1;
      delete [] str;
    } else {
      double cutoff = utils::numeric(FLERR,arg[iarg],false,lmp);
      if (cutoff < 0.0) error->all(FLERR,"Illegal fix bond/react command: "
                                   "'Rmin' cannot be negative");
      cutsq[rxn][0] = cutoff*cutoff;
    }
    iarg++;

    if (strncmp(arg[iarg],"v_",2) == 0) {
      n = strlen(&arg[iarg][2]) + 1;
      char *str = new char[n];
      strcpy(str,&arg[iarg][2]);
      var_id[RMAX][rxn] = input->variable->find(str);
      if (var_id[RMAX][rxn] < 0)
        error->all(FLERR,"Bond/react: Variable name does not exist");
      if (!input->variable->equalstyle(var_id[RMAX][rxn]))
        error->all(FLERR,"Bond/react: Variable is not equal-style");
      double cutoff = input->variable->compute_equal(var_id[RMAX][rxn]);
      cutsq[rxn][1] = cutoff*cutoff;
      var_flag[RMAX][rxn] = 1;
      delete [] str;
    } else {
      double cutoff = utils::numeric(FLERR,arg[iarg],false,lmp);
      if (cutoff < 0.0) error->all(FLERR,"Illegal fix bond/react command:"
                                   "'Rmax' cannot be negative");
      cutsq[rxn][1] = cutoff*cutoff;
    }
    iarg++;

    unreacted_mol[rxn] = atom->find_molecule(arg[iarg++]);
    if (unreacted_mol[rxn] == -1) error->all(FLERR,"Unreacted molecule template ID for "
                                             "fix bond/react does not exist");
    reacted_mol[rxn] = atom->find_molecule(arg[iarg++]);
    if (reacted_mol[rxn] == -1) error->all(FLERR,"Reacted molecule template ID for "
                                           "fix bond/react does not exist");

    //read superimpose file
    files[rxn] = new char[strlen(arg[iarg])+1];
    strcpy(files[rxn],arg[iarg]);
    iarg++;

    while (iarg < narg && strcmp(arg[iarg],"react") != 0) {
      if (strcmp(arg[iarg],"prob") == 0) {
        if (iarg+3 > narg) error->all(FLERR,"Illegal fix bond/react command: "
                                      "'prob' keyword has too few arguments");
        // check if probability is a variable
        if (strncmp(arg[iarg+1],"v_",2) == 0) {
          int n = strlen(&arg[iarg+1][2]) + 1;
          char *str = new char[n];
          strcpy(str,&arg[iarg+1][2]);
          var_id[PROB][rxn] = input->variable->find(str);
          if (var_id[PROB][rxn] < 0)
            error->all(FLERR,"Bond/react: Variable name does not exist");
          if (!input->variable->equalstyle(var_id[PROB][rxn]))
            error->all(FLERR,"Bond/react: Variable is not equal-style");
          fraction[rxn] = input->variable->compute_equal(var_id[PROB][rxn]);
          var_flag[PROB][rxn] = 1;
          delete [] str;
        } else {
          // otherwise probability should be a number
          fraction[rxn] = utils::numeric(FLERR,arg[iarg+1],false,lmp);
        }
        seed[rxn] = utils::inumeric(FLERR,arg[iarg+2],false,lmp);
        if (fraction[rxn] < 0.0 || fraction[rxn] > 1.0)
          error->all(FLERR,"Illegal fix bond/react command: "
                     "probability fraction must between 0 and 1, inclusive");
        if (seed[rxn] <= 0) error->all(FLERR,"Illegal fix bond/react command: "
                                       "probability seed must be positive");
        iarg += 3;
      } else if (strcmp(arg[iarg],"max_rxn") == 0) {
        if (iarg+2 > narg) error->all(FLERR,"Illegal fix bond/react command: "
                                      "'max_rxn' has too few arguments");
        max_rxn[rxn] = utils::inumeric(FLERR,arg[iarg+1],false,lmp);
        if (max_rxn[rxn] < 0) error->all(FLERR,"Illegal fix bond/react command: "
                                         "'max_rxn' cannot be negative");
        iarg += 2;
      } else if (strcmp(arg[iarg],"stabilize_steps") == 0) {
        if (stabilization_flag == 0) error->all(FLERR,"Stabilize_steps keyword "
                                                "used without stabilization keyword");
        if (iarg+2 > narg) error->all(FLERR,"Illegal fix bond/react command: "
                                      "'stabilize_steps' has too few arguments");
        limit_duration[rxn] = utils::numeric(FLERR,arg[iarg+1],false,lmp);
        stabilize_steps_flag[rxn] = 1;
        iarg += 2;
      } else if (strcmp(arg[iarg],"custom_charges") == 0) {
        if (iarg+2 > narg) error->all(FLERR,"Illegal fix bond/react command: "
                                      "'custom_charges' has too few arguments");
        if (strcmp(arg[iarg+1],"no") == 0) custom_charges_fragid[rxn] = -1; //default
        else {
          custom_charges_fragid[rxn] = atom->molecules[unreacted_mol[rxn]]->findfragment(arg[iarg+1]);
          if (custom_charges_fragid[rxn] < 0) error->one(FLERR,"Bond/react: Molecule fragment for "
                                                         "'custom_charges' keyword does not exist");
        }
        iarg += 2;
<<<<<<< HEAD
      } else if (strcmp(arg[iarg],"modify_create") == 0) {
        if (iarg++ > narg) error->all(FLERR,"Illegal fix bond/react command: "
                                      "'modify_create' has too few arguments");
        while (iarg < narg && strcmp(arg[iarg],"react") != 0 ) {
          if (strcmp(arg[iarg],"fit") == 0) {
            if (iarg+2 > narg) error->all(FLERR,"Illegal fix bond/react command: "
                                          "'modify_create' has too few arguments");
            if (strcmp(arg[iarg+1],"all") == 0) modify_create_fragid[rxn] = -1; //default
            else {
              modify_create_fragid[rxn] = atom->molecules[reacted_mol[rxn]]->findfragment(arg[iarg+1]);
              if (modify_create_fragid[rxn] < 0) error->one(FLERR,"Bond/react: Molecule fragment for "
                                                             "'modify_create' keyword does not exist");
            }
            iarg += 2;
          } else if (strcmp(arg[iarg],"near") == 0) {
            if (iarg+2 > narg) error->all(FLERR,"Illegal fix bond/react command: "
                                          "'modify_create' has too few arguments");
            nearsq[rxn] = utils::numeric(FLERR,arg[iarg+1],false,lmp);
            nearsq[rxn] *= nearsq[rxn];
            iarg += 2;
          } else break;
        }
=======
      } else if (strcmp(arg[iarg],"molecule") == 0) {
        if (iarg+2 > narg) error->all(FLERR,"Illegal fix bond/react command: "
                                      "'molecule' has too few arguments");
        if (strcmp(arg[iarg+1],"off") == 0) molecule_keyword[rxn] = OFF; //default
        else if (strcmp(arg[iarg+1],"inter") == 0) molecule_keyword[rxn] = INTER;
        else if (strcmp(arg[iarg+1],"intra") == 0) molecule_keyword[rxn] = INTRA;
        else error->one(FLERR,"Bond/react: Illegal option for 'molecule' keyword");
        iarg += 2;
>>>>>>> 96f67ebe
      } else error->all(FLERR,"Illegal fix bond/react command: unknown keyword");
    }
  }

  max_natoms = 0; // the number of atoms in largest molecule template
  for (int myrxn = 0; myrxn < nreacts; myrxn++) {
    twomol = atom->molecules[reacted_mol[myrxn]];
    max_natoms = MAX(max_natoms,twomol->natoms);
  }

  memory->create(equivalences,max_natoms,2,nreacts,"bond/react:equivalences");
  memory->create(reverse_equiv,max_natoms,2,nreacts,"bond/react:reverse_equiv");
  memory->create(edge,max_natoms,nreacts,"bond/react:edge");
  memory->create(landlocked_atoms,max_natoms,nreacts,"bond/react:landlocked_atoms");
  memory->create(custom_charges,max_natoms,nreacts,"bond/react:custom_charges");
  memory->create(delete_atoms,max_natoms,nreacts,"bond/react:delete_atoms");
  memory->create(create_atoms,max_natoms,nreacts,"bond/react:create_atoms");
  memory->create(chiral_atoms,max_natoms,6,nreacts,"bond/react:chiral_atoms");

  for (int j = 0; j < nreacts; j++)
    for (int i = 0; i < max_natoms; i++) {
      edge[i][j] = 0;
      custom_charges[i][j] = 1; // update all partial charges by default
      delete_atoms[i][j] = 0;
      create_atoms[i][j] = 0;
      for (int k = 0; k < 6; k++) {
        chiral_atoms[i][k][j] = 0;
      }
      // default equivalences to their own mol index
      // all but created atoms will be updated
      for (int m = 0; m < 2; m++) {
        equivalences[i][m][j] = i+1;
      }
    }

  // read all map files afterward
  for (int i = 0; i < nreacts; i++) {
    open(files[i]);
    onemol = atom->molecules[unreacted_mol[i]];
    twomol = atom->molecules[reacted_mol[i]];
    onemol->check_attributes(0);
    twomol->check_attributes(0);
    get_molxspecials();
    read(i);
    fclose(fp);
    if (ncreate == 0 && onemol->natoms != twomol->natoms)
      error->all(FLERR,"Bond/react: Reaction templates must contain the same number of atoms");
    else if (ncreate > 0 && onemol->natoms + ncreate != twomol->natoms)
      error->all(FLERR,"Bond/react: Incorrect number of created atoms");
    iatomtype[i] = onemol->type[ibonding[i]-1];
    jatomtype[i] = onemol->type[jbonding[i]-1];
    find_landlocked_atoms(i);
    if (custom_charges_fragid[i] >= 0) CustomCharges(custom_charges_fragid[i],i);
  }

  // initialize Marsaglia RNG with processor-unique seed (Arrhenius prob)

  rrhandom = new RanMars*[narrhenius];
  int tmp = 0;
  for (int i = 0; i < nreacts; i++) {
    for (int j = 0; j < nconstraints[i]; j++) {
      if (constraints[j][i].type == ARRHENIUS) {
        rrhandom[tmp++] = new RanMars(lmp,(int) constraints[j][i].par[4] + me);
      }
    }
  }

  for (int i = 0; i < nreacts; i++) {
    delete [] files[i];
  }
  delete [] files;

  if (atom->molecular != Atom::MOLECULAR)
    error->all(FLERR,"Bond/react: Cannot use fix bond/react with non-molecular systems");

  // check if bonding atoms are 1-2, 1-3, or 1-4 bonded neighbors
  // if so, we don't need non-bonded neighbor list
  for (int myrxn = 0; myrxn < nreacts; myrxn++) {
    closeneigh[myrxn] = -1; // indicates will search non-bonded neighbors
    onemol = atom->molecules[unreacted_mol[myrxn]];
    get_molxspecials();
    for (int k = 0; k < onemol_nxspecial[ibonding[myrxn]-1][2]; k++) {
      if (onemol_xspecial[ibonding[myrxn]-1][k] == jbonding[myrxn]) {
        closeneigh[myrxn] = 2; // index for 1-4 neighbor
        if (k < onemol_nxspecial[ibonding[myrxn]-1][1])
          closeneigh[myrxn] = 1; // index for 1-3 neighbor
        if (k < onemol_nxspecial[ibonding[myrxn]-1][0])
          closeneigh[myrxn] = 0; // index for 1-2 neighbor
        break;
      }
    }
  }

  // initialize Marsaglia RNG with processor-unique seed ('prob' keyword)

  random = new RanMars*[nreacts];
  for (int i = 0; i < nreacts; i++) {
    random[i] = new RanMars(lmp,seed[i] + me);
  }

  // set comm sizes needed by this fix
  // forward is big due to comm of broken bonds and 1-2 neighbors

  comm_forward = MAX(2,2+atom->maxspecial);
  comm_reverse = 2;

  // allocate arrays local to this fix
  nmax = 0;
  partner = finalpartner = nullptr;
  distsq = nullptr;
  probability = nullptr;
  maxattempt = 0;
  attempt = nullptr;
  nattempt = nullptr;
  allnattempt = 0;
  local_num_mega = 0;
  ghostly_num_mega = 0;
  restore =  nullptr;

  // zero out stats
  global_megasize = 0;
  avail_guesses = 0;
  glove_counter = 0;
  guess_branch = new int[MAXGUESS]();
  pioneer_count = new int[max_natoms];
  local_mega_glove = nullptr;
  ghostly_mega_glove = nullptr;
  global_mega_glove = nullptr;

  // these are merely loop indices that became important
  pion = neigh = trace = 0;

  id_fix1 = nullptr;
  id_fix2 = nullptr;
  id_fix3 = nullptr;
  statted_id = nullptr;
  custom_exclude_flag = 0;

  // used to store restart info
  set = new Set[nreacts];
  memset(set,0,nreacts*sizeof(Set));
}

/* ---------------------------------------------------------------------- */

FixBondReact::~FixBondReact()
{
  for (int i = 0; i < nreacts; i++) {
    delete random[i];
  }
  delete [] random;

  delete reset_mol_ids;

  memory->destroy(partner);
  memory->destroy(finalpartner);
  memory->destroy(nattempt);
  memory->destroy(distsq);
  memory->destroy(probability);
  memory->destroy(attempt);
  memory->destroy(edge);
  memory->destroy(equivalences);
  memory->destroy(reverse_equiv);
  memory->destroy(landlocked_atoms);
  memory->destroy(custom_charges);
  memory->destroy(delete_atoms);
  memory->destroy(create_atoms);
  memory->destroy(chiral_atoms);

  memory->destroy(nevery);
  memory->destroy(cutsq);
  memory->destroy(unreacted_mol);
  memory->destroy(reacted_mol);
  memory->destroy(fraction);
  memory->destroy(seed);
  memory->destroy(max_rxn);
  memory->destroy(nlocalskips);
  memory->destroy(nghostlyskips);
  memory->destroy(limit_duration);
  memory->destroy(var_flag);
  memory->destroy(var_id);
  memory->destroy(stabilize_steps_flag);
  memory->destroy(custom_charges_fragid);
<<<<<<< HEAD
  memory->destroy(create_atoms_flag);
  memory->destroy(modify_create_fragid);
  memory->destroy(nearsq);
=======
  memory->destroy(molecule_keyword);
  memory->destroy(constraints);
  memory->destroy(nconstraints);
  // need to delete rxn_name and constraintstr
>>>>>>> 96f67ebe

  memory->destroy(iatomtype);
  memory->destroy(jatomtype);
  memory->destroy(ibonding);
  memory->destroy(jbonding);
  memory->destroy(closeneigh);
  memory->destroy(groupbits);
  memory->destroy(reaction_count);
  memory->destroy(local_rxn_count);
  memory->destroy(ghostly_rxn_count);
  memory->destroy(reaction_count_total);

  if (newton_bond == 0) {
    memory->destroy(xspecial);
    memory->destroy(nxspecial);
    memory->destroy(onemol_xspecial);
    memory->destroy(onemol_nxspecial);
    memory->destroy(twomol_xspecial);
    memory->destroy(twomol_nxspecial);
  }

  if (attempted_rxn == 1) {
    memory->destroy(restore_pt);
    memory->destroy(restore);
    memory->destroy(glove);
    memory->destroy(pioneers);
    memory->destroy(local_mega_glove);
    memory->destroy(ghostly_mega_glove);
  }

  memory->destroy(global_mega_glove);

  if (stabilization_flag == 1) {
    // check nfix in case all fixes have already been deleted
    if (id_fix1 && modify->nfix) modify->delete_fix(id_fix1);
    delete [] id_fix1;

    if (id_fix3 && modify->nfix) modify->delete_fix(id_fix3);
    delete [] id_fix3;
  }

  if (id_fix2 && modify->nfix) modify->delete_fix(id_fix2);
  delete [] id_fix2;

  delete [] statted_id;
  delete [] guess_branch;
  delete [] pioneer_count;
  delete [] set;

  if (group) {
    group->assign(std::string(master_group) + " delete");
    if (stabilization_flag == 1) {
      group->assign(std::string(exclude_group) + " delete");
      delete [] exclude_group;
    }
  }
}

/* ---------------------------------------------------------------------- */

int FixBondReact::setmask()
{
  int mask = 0;
  mask |= POST_INTEGRATE;
  mask |= POST_INTEGRATE_RESPA;
  return mask;
}

/* ----------------------------------------------------------------------
let's add an internal nve/limit fix for relaxation of reaction sites
also let's add our per-atom property fix here!
this per-atom property will state the timestep an atom was 'limited'
it will have the name 'i_limit_tags' and will be intitialized to 0 (not in group)
------------------------------------------------------------------------- */

void FixBondReact::post_constructor()
{
  int len;
  // let's add the limit_tags per-atom property fix
  std::string cmd = std::string("bond_react_props_internal");
  id_fix2 = new char[cmd.size()+1];
  strcpy(id_fix2,cmd.c_str());

  int ifix = modify->find_fix(id_fix2);
  if (ifix == -1) {
    cmd += std::string(" all property/atom i_limit_tags i_react_tags ghost yes");
    modify->add_fix(cmd);
  }

  // create master_group if not already existing
  // NOTE: limit_tags and react_tags automaticaly intitialized to zero (unless read from restart)
  group->find_or_create(master_group);
  cmd = fmt::format("{} dynamic all property limit_tags",master_group);
  group->assign(cmd);

  if (stabilization_flag == 1) {
    int groupid = group->find(exclude_group);
    // create exclude_group if not already existing, or use as parent group if static
    if (groupid == -1 || group->dynamic[groupid] == 0) {
      // create stabilization per-atom property
      cmd = std::string("bond_react_stabilization_internal");
      id_fix3 = new char[cmd.size()+1];
      strcpy(id_fix3,cmd.c_str());

      ifix = modify->find_fix(id_fix3);
      if (ifix == -1) {
        cmd += std::string(" all property/atom i_statted_tags ghost yes");
        modify->add_fix(cmd);
        fix3 = modify->fix[modify->nfix-1];
      }

      len = strlen("statted_tags") + 1;
      statted_id = new char[len];
      strcpy(statted_id,"statted_tags");

      // if static group exists, use as parent group
      // also, rename dynamic exclude_group by appending '_REACT'
      char *exclude_PARENT_group;
      int n = strlen(exclude_group) + 1;
      exclude_PARENT_group = new char[n];
      strcpy(exclude_PARENT_group,exclude_group);
      n += strlen("_REACT");
      delete [] exclude_group;
      exclude_group = new char[n];
      strcpy(exclude_group,exclude_PARENT_group);
      strcat(exclude_group,"_REACT");

      group->find_or_create(exclude_group);
      if (groupid == -1)
        cmd = fmt::format("{} dynamic all property statted_tags",exclude_group);
      else
        cmd = fmt::format("{} dynamic {} property statted_tags",exclude_group,exclude_PARENT_group);
      group->assign(cmd);
      delete [] exclude_PARENT_group;

      // on to statted_tags (system-wide thermostat)
      // initialize per-atom statted_flags to 1
      // (only if not already initialized by restart)
      if (fix3->restart_reset != 1) {
        int flag;
        int index = atom->find_custom("statted_tags",flag);
        int *i_statted_tags = atom->ivector[index];

        for (int i = 0; i < atom->nlocal; i++)
          i_statted_tags[i] = 1;
      }
    } else {
      // sleeping code, for future capabilities
      custom_exclude_flag = 1;
      // first we have to find correct fix group reference
      int n = strlen("GROUP_") + strlen(exclude_group) + 1;
      char *fix_group = new char[n];
      strcpy(fix_group,"GROUP_");
      strcat(fix_group,exclude_group);
      int ifix = modify->find_fix(fix_group);
      Fix *fix = modify->fix[ifix];
      delete [] fix_group;

      // this returns names of corresponding property
      int unused;
      char * idprop;
      idprop = (char *) fix->extract("property",unused);
      if (idprop == nullptr)
        error->all(FLERR,"Exclude group must be a per-atom property group");

      len = strlen(idprop) + 1;
      statted_id = new char[len];
      strcpy(statted_id,idprop);

      // initialize per-atom statted_tags to 1
      // need to correct for smooth restarts
      //int flag;
      //int index = atom->find_custom(statted_id,flag);
      //int *i_statted_tags = atom->ivector[index];
      //for (int i = 0; i < atom->nlocal; i++)
      //  i_statted_tags[i] = 1;
    }


    // let's create a new nve/limit fix to limit newly reacted atoms
    cmd = std::string("bond_react_MASTER_nve_limit");
    id_fix1 = new char[cmd.size()+1];
    strcpy(id_fix1,cmd.c_str());

    ifix = modify->find_fix(id_fix1);

    if (ifix == -1) {
      cmd += fmt::format(" {} nve/limit  {}",master_group,nve_limit_xmax);
      modify->add_fix(cmd);
      fix1 = modify->fix[modify->nfix-1];
    }
  }
}

/* ---------------------------------------------------------------------- */

void FixBondReact::init()
{

  if (utils::strmatch(update->integrate_style,"^respa"))
    nlevels_respa = ((Respa *) update->integrate)->nlevels;

  // check cutoff for iatomtype,jatomtype
  for (int i = 0; i < nreacts; i++) {
<<<<<<< HEAD
    if (!utils::strmatch(force->pair_style,"^hybrid"))
=======
    if (closeneigh[i] == -1) // indicates will search for non-bonded bonding atoms
>>>>>>> 96f67ebe
      if (force->pair == nullptr || cutsq[i][1] > force->pair->cutsq[iatomtype[i]][jatomtype[i]])
        error->all(FLERR,"Bond/react: Fix bond/react cutoff is longer than pairwise cutoff");
  }

  // need a half neighbor list, built every Nevery steps
  int irequest = neighbor->request(this,instance_me);
  neighbor->requests[irequest]->pair = 0;
  neighbor->requests[irequest]->fix = 1;
  neighbor->requests[irequest]->occasional = 1;

  lastcheck = -1;
}

/* ---------------------------------------------------------------------- */

void FixBondReact::init_list(int /*id*/, NeighList *ptr)
{
  list = ptr;
}

/* ----------------------------------------------------------------------
  Identify all pairs of potentially reactive atoms for this time step.
  This function is modified from LAMMPS’ fix bond/create.
---------------------------------------------------------------------- */

void FixBondReact::post_integrate()
{
  // check if any reactions could occur on this timestep
  int nevery_check = 1;
  for (int i = 0; i < nreacts; i++) {
    if (var_flag[NEVERY][i])
      nevery[i] = ceil(input->variable->compute_equal(var_id[NEVERY][i]));
    if (nevery[i] <= 0)
      error->all(FLERR,"Illegal fix bond/react command: "
                 "'Nevery' must be a positive integer");
    if (!(update->ntimestep % nevery[i])) {
      nevery_check = 0;
      break;
    }
  }

  for (int i = 0; i < nreacts; i++) {
    reaction_count[i] = 0;
    local_rxn_count[i] = 0;
    ghostly_rxn_count[i] = 0;
    nlocalskips[i] = 0;
    nghostlyskips[i] = 0;
  }

  if (nevery_check) {
    unlimit_bond();
    return;
  }

  // acquire updated ghost atom positions
  // necessary b/c are calling this after integrate, but before Verlet comm

  comm->forward_comm();

  // resize bond partner list and initialize it
  // needs to be atom->nmax in length

  if (atom->nmax > nmax) {
    memory->destroy(partner);
    memory->destroy(finalpartner);
    memory->destroy(distsq);
    memory->destroy(nattempt);
    memory->destroy(probability);
    nmax = atom->nmax;
    memory->create(partner,nmax,"bond/react:partner");
    memory->create(finalpartner,nmax,"bond/react:finalpartner");
    memory->create(distsq,nmax,2,"bond/react:distsq");
    memory->create(nattempt,nreacts,"bond/react:nattempt");
    memory->create(probability,nmax,"bond/react:probability");
  }

  // reset create counts
  for (int i = 0; i < nreacts; i++) {
    nattempt[i] = 0;
  }

  int nlocal = atom->nlocal;
  int nall = atom->nlocal + atom->nghost;

  // loop over neighbors of my atoms
  // each atom sets one closest eligible partner atom ID to bond with

  tagint *tag = atom->tag;
  int *type = atom->type;

  neighbor->build_one(list,1);

  // here we define a full special list, independent of Newton setting
  if (newton_bond == 1) {
    nxspecial = atom->nspecial;
    xspecial = atom->special;
  } else {
    int nall = atom->nlocal + atom->nghost;
    memory->destroy(nxspecial);
    memory->destroy(xspecial);
    memory->create(nxspecial,nall,3,"bond/react:nxspecial");
    memory->create(xspecial,nall,atom->maxspecial,"bond/react:xspecial");
    for (int i = 0; i < atom->nlocal; i++) {
      nxspecial[i][0] = atom->num_bond[i];
      for (int j = 0; j < nxspecial[i][0]; j++) {
        xspecial[i][j] = atom->bond_atom[i][j];
      }
      nxspecial[i][1] = atom->nspecial[i][1];
      nxspecial[i][2] = atom->nspecial[i][2];
      int joffset = nxspecial[i][0] - atom->nspecial[i][0];
      for (int j = nxspecial[i][0]; j < nxspecial[i][2]; j++) {
        xspecial[i][j+joffset] = atom->special[i][j];
      }
    }
  }

  int j;
  for (rxnID = 0; rxnID < nreacts; rxnID++) {
    if (max_rxn[rxnID] <= reaction_count_total[rxnID]) continue;
    for (int ii = 0; ii < nall; ii++) {
      partner[ii] = 0;
      finalpartner[ii] = 0;
      distsq[ii][0] = 0.0;
      distsq[ii][1] = BIG;
    }

    // fork between far and close_partner here
    if (closeneigh[rxnID] < 0) {
      far_partner();
      // reverse comm of distsq and partner
      // not needed if newton_pair off since I,J pair was seen by both procs
      commflag = 2;
      if (force->newton_pair) comm->reverse_comm_fix(this);
    } else {
      close_partner();
      commflag = 2;
      comm->reverse_comm_fix(this);
    }

    // update reaction probability
    if (var_flag[PROB][rxnID])
      fraction[rxnID] = input->variable->compute_equal(var_id[PROB][rxnID]);

    // each atom now knows its winning partner
    // for prob check, generate random value for each atom with a bond partner
    // forward comm of partner and random value, so ghosts have it

    if (fraction[rxnID] < 1.0) {
      for (int i = 0; i < nlocal; i++)
        if (partner[i]) probability[i] = random[rxnID]->uniform();
    }

    commflag = 2;
    comm->forward_comm_fix(this,2);

    // consider for reaction:
    // only if both atoms list each other as winning bond partner
    //   and probability constraint is satisfied
    // if other atom is owned by another proc, it should do same thing

    int temp_nattempt = 0;
    for (int i = 0; i < nlocal; i++) {
      if (partner[i] == 0) {
        continue;
      }

      j = atom->map(partner[i]);
      if (partner[j] != tag[i]) {
        continue;
      }

      // apply probability constraint using RN for atom with smallest ID

      if (fraction[rxnID] < 1.0) {
        if (tag[i] < tag[j]) {
          if (probability[i] >= fraction[rxnID]) continue;
        } else {
          if (probability[j] >= fraction[rxnID]) continue;
        }
      }

      // store final bond partners and count the rxn possibility once

      finalpartner[i] = tag[j];
      finalpartner[j] = tag[i];

      if (tag[i] < tag[j]) temp_nattempt++;
    }

    // cycle loop if no even eligible bonding atoms were found (on any proc)
    int some_chance;
    MPI_Allreduce(&temp_nattempt,&some_chance,1,MPI_INT,MPI_SUM,world);
    if (!some_chance) continue;

    // communicate final partner

    commflag = 3;
    comm->forward_comm_fix(this);

    // add instance to 'attempt' only if this processor
    // owns the atoms with smaller global ID
    // NOTE: we no longer care about ghost-ghost instances as bond/create did
    // this is because we take care of updating topology later (and differently)
    for (int i = 0; i < nlocal; i++) {

      if (finalpartner[i] == 0) continue;

      j = atom->map(finalpartner[i]);
      // if (j < 0 || tag[i] < tag[j]) {
      if (tag[i] < tag[j]) { //atom->map(std::min(tag[i],tag[j])) <= nlocal &&
        if (nattempt[rxnID] == maxattempt) {
          maxattempt += DELTA;
          // third column of 'attempt': bond/react integer ID
          memory->grow(attempt,maxattempt,2,nreacts,"bond/react:attempt");
        }
        // to ensure types remain in same order
        // unnecessary now taken from reaction map file
        if (iatomtype[rxnID] == type[i]) {
          attempt[nattempt[rxnID]][0][rxnID] = tag[i];
          attempt[nattempt[rxnID]][1][rxnID] = finalpartner[i];
        } else {
          attempt[nattempt[rxnID]][0][rxnID] = finalpartner[i];
          attempt[nattempt[rxnID]][1][rxnID] = tag[i];
        }
        nattempt[rxnID]++;
      }
    }
  }

  // break loop if no even eligible bonding atoms were found (on any proc)
  int some_chance;

  allnattempt = 0;
  for (int i = 0; i < nreacts; i++)
    allnattempt += nattempt[i];

  MPI_Allreduce(&allnattempt,&some_chance,1,MPI_INT,MPI_SUM,world);
  if (!some_chance) {
    unlimit_bond();
    return;
  }

  // run through the superimpose algorithm
  // this checks if simulation topology matches unreacted mol template
  superimpose_algorithm();
  // free atoms that have been limited after reacting
  unlimit_bond();
}

/* ----------------------------------------------------------------------
  Search non-bonded neighbor lists if bonding atoms are not in special list
------------------------------------------------------------------------- */

void FixBondReact::far_partner()
{
  int inum,jnum,itype,jtype,possible;
  double xtmp,ytmp,ztmp,delx,dely,delz,rsq;
  int *ilist,*jlist,*numneigh,**firstneigh;

  // loop over neighbors of my atoms
  // each atom sets one closest eligible partner atom ID to bond with

  double **x = atom->x;
  tagint *tag = atom->tag;
  int *mask = atom->mask;
  int *type = atom->type;

  inum = list->inum;
  ilist = list->ilist;
  numneigh = list->numneigh;
  firstneigh = list->firstneigh;

  // per-atom property indicating if in bond/react master group
  int flag;
  int index1 = atom->find_custom("limit_tags",flag);
  int *i_limit_tags = atom->ivector[index1];

  int i,j;

  for (int ii = 0; ii < inum; ii++) {
    i = ilist[ii];
    if (!(mask[i] & groupbits[rxnID])) continue;
    if (i_limit_tags[i] != 0) continue;
    itype = type[i];
    xtmp = x[i][0];
    ytmp = x[i][1];
    ztmp = x[i][2];
    jlist = firstneigh[i];
    jnum = numneigh[i];

    for (int jj = 0; jj < jnum; jj++) {
      j = jlist[jj];
      j &= NEIGHMASK;
      if (!(mask[j] & groupbits[rxnID])) {
        continue;
      }

      if (i_limit_tags[j] != 0) {
        continue;
      }

      if (molecule_keyword[rxnID] == INTER) {
        if (atom->molecule[i] == atom->molecule[j]) continue;
      } else if (molecule_keyword[rxnID] == INTRA) {
        if (atom->molecule[i] != atom->molecule[j]) continue;
      }

      jtype = type[j];
      possible = 0;
      if (itype == iatomtype[rxnID] && jtype == jatomtype[rxnID]) {
        possible = 1;
      } else if (itype == jatomtype[rxnID] && jtype == iatomtype[rxnID]) {
        possible = 1;
      }

      if (possible == 0) continue;

      // do not allow bonding atoms within special list
      for (int k = 0; k < nxspecial[i][2]; k++)
        if (xspecial[i][k] == tag[j]) possible = 0;
      if (!possible) continue;

      delx = xtmp - x[j][0];
      dely = ytmp - x[j][1];
      delz = ztmp - x[j][2];
      domain->minimum_image(delx,dely,delz); // ghost location fix
      rsq = delx*delx + dely*dely + delz*delz;

      if (var_flag[RMIN][rxnID]) {
        double cutoff = input->variable->compute_equal(var_id[RMIN][rxnID]);
        cutsq[rxnID][0] = cutoff*cutoff;
      }
      if (var_flag[RMAX][rxnID]) {
        double cutoff = input->variable->compute_equal(var_id[RMAX][rxnID]);
        cutsq[rxnID][1] = cutoff*cutoff;
      }
      if (rsq >= cutsq[rxnID][1] || rsq <= cutsq[rxnID][0]) {
        continue;
      }
      if (rsq < distsq[i][1]) {
        partner[i] = tag[j];
        distsq[i][1] = rsq;
      }
      if (rsq < distsq[j][1]) {
        partner[j] = tag[i];
        distsq[j][1] = rsq;
      }
    }
  }
}

/* ----------------------------------------------------------------------
  Slightly simpler to find bonding partner when a close neighbor
------------------------------------------------------------------------- */

void FixBondReact::close_partner()
{
  int n,i1,i2,itype,jtype;
  double delx,dely,delz,rsq;

  double **x = atom->x;
  tagint *tag = atom->tag;
  int *type = atom->type;
  int *mask = atom->mask;

  // per-atom property indicating if in bond/react master group
  int flag;
  int index1 = atom->find_custom("limit_tags",flag);
  int *i_limit_tags = atom->ivector[index1];

  // loop over special list
  for (int ii = 0; ii < atom->nlocal; ii++) {
    itype = type[ii];
    n = 0;
    if (closeneigh[rxnID] != 0)
      n = nxspecial[ii][closeneigh[rxnID]-1];
    for (; n < nxspecial[ii][closeneigh[rxnID]]; n++) {
      i1 = ii;
      i2 = atom->map(xspecial[ii][n]);
      jtype = type[i2];
      if (!(mask[i1] & groupbits[rxnID])) continue;
      if (!(mask[i2] & groupbits[rxnID])) continue;
      if (i_limit_tags[i1] != 0) continue;
      if (i_limit_tags[i2] != 0) continue;
      if (itype != iatomtype[rxnID] || jtype != jatomtype[rxnID]) continue;

      if (molecule_keyword[rxnID] == INTER) {
        if (atom->molecule[i1] == atom->molecule[i2]) continue;
      } else if (molecule_keyword[rxnID] == INTRA) {
        if (atom->molecule[i1] != atom->molecule[i2]) continue;
      }

      delx = x[i1][0] - x[i2][0];
      dely = x[i1][1] - x[i2][1];
      delz = x[i1][2] - x[i2][2];
      domain->minimum_image(delx,dely,delz); // ghost location fix
      rsq = delx*delx + dely*dely + delz*delz;

      if (var_flag[RMIN][rxnID]) {
        double cutoff = input->variable->compute_equal(var_id[RMIN][rxnID]);
        cutsq[rxnID][0] = cutoff*cutoff;
      }
      if (var_flag[RMAX][rxnID]) {
        double cutoff = input->variable->compute_equal(var_id[RMAX][rxnID]);
        cutsq[rxnID][1] = cutoff*cutoff;
      }
      if (rsq >= cutsq[rxnID][1] || rsq <= cutsq[rxnID][0]) continue;

      if (closeneigh[rxnID] == 0) {
        if (rsq > distsq[i1][0]) {
          partner[i1] = tag[i2];
          distsq[i1][0] = rsq;
        }
        if (rsq > distsq[i2][0]) {
          partner[i2] = tag[i1];
          distsq[i2][0] = rsq;
        }
      } else {
        if (rsq < distsq[i1][1]) {
          partner[i1] = tag[i2];
          distsq[i1][1] = rsq;
        }
        if (rsq < distsq[i2][1]) {
          partner[i2] = tag[i1];
          distsq[i2][1] = rsq;
        }
      }
    }
  }
}

/* ----------------------------------------------------------------------
  Set up global variables. Loop through all pairs; loop through Pioneers
  until Superimpose Algorithm is completed for each pair.
------------------------------------------------------------------------- */

void FixBondReact::superimpose_algorithm()
{
  local_num_mega = 0;
  ghostly_num_mega = 0;

  // indicates local ghosts of other procs
  int tmp;
  localsendlist = (int *) comm->extract("localsendlist",tmp);

  // quick description of important global indices you'll see floating about:
  // 'pion' is the pioneer loop index
  // 'neigh' in the first neighbor index
  // 'trace' retraces the first nieghbors
  // trace: once you choose a first neighbor, you then check for other nieghbors of same type

  if (attempted_rxn == 1) {
    memory->destroy(restore_pt);
    memory->destroy(restore);
    memory->destroy(glove);
    memory->destroy(pioneers);
    memory->destroy(local_mega_glove);
    memory->destroy(ghostly_mega_glove);
  }

  memory->create(glove,max_natoms,2,"bond/react:glove");
  memory->create(restore_pt,MAXGUESS,4,"bond/react:restore_pt");
  memory->create(pioneers,max_natoms,"bond/react:pioneers");
<<<<<<< HEAD
  memory->create(restore,max_natoms,MAXGUESS,"bond/react:restore");
  memory->create(local_mega_glove,max_natoms+1,allnattempt,"bond/react:local_mega_glove");
  memory->create(ghostly_mega_glove,max_natoms+1,allnattempt,"bond/react:ghostly_mega_glove");
=======
  memory->create(restore,max_natoms,MAXGUESS*4,"bond/react:restore");
  memory->create(local_mega_glove,max_natoms+1,allncreate,"bond/react:local_mega_glove");
  memory->create(ghostly_mega_glove,max_natoms+1,allncreate,"bond/react:ghostly_mega_glove");
>>>>>>> 96f67ebe

  attempted_rxn = 1;

  for (int i = 0; i < max_natoms+1; i++) {
    for (int j = 0; j < allnattempt; j++) {
      local_mega_glove[i][j] = 0;
      ghostly_mega_glove[i][j] = 0;
    }
  }

  // let's finally begin the superimpose loop
  for (rxnID = 0; rxnID < nreacts; rxnID++) {
    for (lcl_inst = 0; lcl_inst < nattempt[rxnID]; lcl_inst++) {

      onemol = atom->molecules[unreacted_mol[rxnID]];
      twomol = atom->molecules[reacted_mol[rxnID]];
      get_molxspecials();

      status = PROCEED;

      glove_counter = 0;
      for (int i = 0; i < max_natoms; i++) {
        for (int j = 0; j < 2; j++) {
          glove[i][j] = 0;
        }
      }

      for (int i = 0; i < MAXGUESS; i++) {
        guess_branch[i] = 0;
      }

      int myibonding = ibonding[rxnID];
      int myjbonding = jbonding[rxnID];

      glove[myibonding-1][0] = myibonding;
      glove[myibonding-1][1] = attempt[lcl_inst][0][rxnID];
      glove_counter++;
      glove[myjbonding-1][0] = myjbonding;
      glove[myjbonding-1][1] = attempt[lcl_inst][1][rxnID];
      glove_counter++;

      // special case, only two atoms in reaction templates
      // then: bonding onemol_nxspecials guaranteed to be equal, and either 0 or 1
      if (glove_counter == onemol->natoms) {
        tagint local_atom1 = atom->map(glove[myibonding-1][1]);
        tagint local_atom2 = atom->map(glove[myjbonding-1][1]);
        if ( (nxspecial[local_atom1][0] == onemol_nxspecial[myibonding-1][0] &&
              nxspecial[local_atom2][0] == nxspecial[local_atom1][0]) &&
             (nxspecial[local_atom1][0] == 0 ||
              xspecial[local_atom1][0] == atom->tag[local_atom2]) &&
             check_constraints()) {
          status = ACCEPT;
          glove_ghostcheck();
        } else
          status = REJECT;
      }

      avail_guesses = 0;

      for (int i = 0; i < max_natoms; i++)
        pioneer_count[i] = 0;

      for (int i = 0; i < onemol_nxspecial[myibonding-1][0]; i++)
        pioneer_count[onemol_xspecial[myibonding-1][i]-1]++;

      for (int i = 0; i < onemol_nxspecial[myjbonding-1][0]; i++)
        pioneer_count[onemol_xspecial[myjbonding-1][i]-1]++;


      int hang_catch = 0;
      while (!(status == ACCEPT || status == REJECT)) {

        for (int i = 0; i < max_natoms; i++) {
          pioneers[i] = 0;
        }

        for (int i = 0; i < onemol->natoms; i++) {
          if (glove[i][0] !=0 && pioneer_count[i] < onemol_nxspecial[i][0] && edge[i][rxnID] == 0) {
            pioneers[i] = 1;
          }
        }

        // run through the pioneers
        // due to use of restore points, 'pion' index can change in loop
        for (pion = 0; pion < onemol->natoms; pion++) {
          if (pioneers[pion] || status == GUESSFAIL) {
            make_a_guess();
            if (status == ACCEPT || status == REJECT) break;
          }
        }

        if (status == ACCEPT && check_constraints()) { // reaction site found successfully!
          glove_ghostcheck();
        }
        hang_catch++;
        // let's go ahead and catch the simplest of hangs
        //if (hang_catch > onemol->natoms*4)
        if (hang_catch > atom->nlocal*30) {
          error->one(FLERR,"Bond/react: Excessive iteration of superimpose algorithm. "
              "Please check that all pre-reaction template atoms are linked to an initiator atom, "
              "via at least one path that does not involve edge atoms.");
        }
      }
    }
  }

  global_megasize = 0;

  ghost_glovecast(); // consolidate all mega_gloves to all processors
  dedup_mega_gloves(LOCAL); // make sure atoms aren't added to more than one reaction

  MPI_Allreduce(&local_rxn_count[0],&reaction_count[0],nreacts,MPI_INT,MPI_SUM,world);

  if (me == 0)
    for (int i = 0; i < nreacts; i++)
      reaction_count_total[i] += reaction_count[i] + ghostly_rxn_count[i];

  MPI_Bcast(&reaction_count_total[0], nreacts, MPI_INT, 0, world);

  // check if we overstepped our reaction limit
  for (int i = 0; i < nreacts; i++) {
    if (reaction_count_total[i] > max_rxn[i]) {
      // let's randomly choose rxns to skip, unbiasedly from local and ghostly
      int *local_rxncounts;
      int *all_localskips;
      memory->create(local_rxncounts,nprocs,"bond/react:local_rxncounts");
      memory->create(all_localskips,nprocs,"bond/react:all_localskips");
      MPI_Gather(&local_rxn_count[i],1,MPI_INT,local_rxncounts,1,MPI_INT,0,world);
      if (me == 0) {
        int overstep = reaction_count_total[i] - max_rxn[i];
        int delta_rxn = reaction_count[i] + ghostly_rxn_count[i];
        int *rxn_by_proc;
        memory->create(rxn_by_proc,delta_rxn,"bond/react:rxn_by_proc");
        for (int j = 0; j < delta_rxn; j++)
          rxn_by_proc[j] = -1; // corresponds to ghostly
        int itemp = 0;
        for (int j = 0; j < nprocs; j++)
          for (int k = 0; k < local_rxncounts[j]; k++)
            rxn_by_proc[itemp++] = j;
        std::random_shuffle(&rxn_by_proc[0],&rxn_by_proc[delta_rxn]);
        for (int j = 0; j < nprocs; j++)
          all_localskips[j] = 0;
        nghostlyskips[i] = 0;
        for (int j = 0; j < overstep; j++) {
          if (rxn_by_proc[j] == -1) nghostlyskips[i]++;
          else all_localskips[rxn_by_proc[j]]++;
        }
        memory->destroy(rxn_by_proc);
      }
      reaction_count_total[i] = max_rxn[i];
      MPI_Scatter(&all_localskips[0],1,MPI_INT,&nlocalskips[i],1,MPI_INT,0,world);
      MPI_Bcast(&nghostlyskips[i],1,MPI_INT,0,world);
      memory->destroy(local_rxncounts);
      memory->destroy(all_localskips);
    }
  }

  // this updates topology next step
  next_reneighbor = update->ntimestep;

  // call limit_bond in 'global_mega_glove mode.' oh, and local mode
  limit_bond(LOCAL); // add reacting atoms to nve/limit
  limit_bond(GLOBAL);
  update_everything(); // change topology
}

/* ----------------------------------------------------------------------
  Screen for obvious algorithm fails. This is the return point when a guess
  has failed: check for available restore points.
------------------------------------------------------------------------- */

void FixBondReact::make_a_guess()
{
  int *type = atom->type;
  int nfirst_neighs = onemol_nxspecial[pion][0];

  // per-atom property indicating if in bond/react master group
  int flag;
  int index1 = atom->find_custom("limit_tags",flag);
  int *i_limit_tags = atom->ivector[index1];

  if (status == GUESSFAIL && avail_guesses == 0) {
    status = REJECT;
    return;
  }

  if (status == GUESSFAIL && avail_guesses > 0) {
    // load restore point
    for (int i = 0; i < onemol->natoms; i++) {
      glove[i][0] = restore[i][(avail_guesses*4)-4];
      glove[i][1] = restore[i][(avail_guesses*4)-3];
      pioneer_count[i] = restore[i][(avail_guesses*4)-2];
      pioneers[i] = restore[i][(avail_guesses*4)-1];
    }
    pion = restore_pt[avail_guesses-1][0];
    neigh = restore_pt[avail_guesses-1][1];
    trace = restore_pt[avail_guesses-1][2];
    glove_counter = restore_pt[avail_guesses-1][3];
    status = RESTORE;
    neighbor_loop();
    if (status != PROCEED) return;
  }

  nfirst_neighs = onemol_nxspecial[pion][0];

  //  check if any of first neighbors are in bond_react_MASTER_group
  //  if so, this constitutes a fail
  //  because still undergoing a previous reaction!
  //  could technically fail unnecessarily during a wrong guess if near edge atoms
  //  we accept this temporary and infrequent decrease in reaction occurrences

  for (int i = 0; i < nxspecial[atom->map(glove[pion][1])][0]; i++) {
    if (atom->map(xspecial[atom->map(glove[pion][1])][i]) < 0) {
      error->one(FLERR,"Bond/react: Fix bond/react needs ghost atoms from further away"); // parallel issues.
    }
    if (i_limit_tags[(int)atom->map(xspecial[atom->map(glove[pion][1])][i])] != 0) {
      status = GUESSFAIL;
      return;
    }
  }

  // check for same number of neighbors between unreacted mol and simulation
  if (nfirst_neighs != nxspecial[atom->map(glove[pion][1])][0]) {
    status = GUESSFAIL;
    return;
  }

  // make sure all neighbors aren't already assigned
  // an issue discovered for coarse-grained example
  int assigned_count = 0;
  for (int i = 0; i < nfirst_neighs; i++)
    for (int j = 0; j < onemol->natoms; j++)
      if (xspecial[atom->map(glove[pion][1])][i] == glove[j][1]) {
        assigned_count++;
        break;
      }

  if (assigned_count == nfirst_neighs) status = GUESSFAIL;

  // check if all neigh atom types are the same between simulation and unreacted mol
  int *mol_ntypes = new int[atom->ntypes];
  int *lcl_ntypes = new int[atom->ntypes];

  for (int i = 0; i < atom->ntypes; i++) {
    mol_ntypes[i] = 0;
    lcl_ntypes[i] = 0;
  }

  for (int i = 0; i < nfirst_neighs; i++) {
    mol_ntypes[(int)onemol->type[(int)onemol_xspecial[pion][i]-1]-1]++;
    lcl_ntypes[(int)type[(int)atom->map(xspecial[atom->map(glove[pion][1])][i])]-1]++; //added -1
  }

  for (int i = 0; i < atom->ntypes; i++) {
    if (mol_ntypes[i] != lcl_ntypes[i]) {
      status = GUESSFAIL;
      delete [] mol_ntypes;
      delete [] lcl_ntypes;
      return;
    }
  }

  delete [] mol_ntypes;
  delete [] lcl_ntypes;

  // okay everything seems to be in order. let's assign some ID pairs!!!
  neighbor_loop();
}

/* ----------------------------------------------------------------------
  Loop through all First Bonded Neighbors of the current Pioneer.
  Prepare appropriately if we are in Restore Mode.
------------------------------------------------------------------------- */

void FixBondReact::neighbor_loop()
{
  int nfirst_neighs = onemol_nxspecial[pion][0];

  if (status == RESTORE) {
    check_a_neighbor();
    return;
  }

  for (neigh = 0; neigh < nfirst_neighs; neigh++) {
    if (glove[(int)onemol_xspecial[pion][neigh]-1][0] == 0) {
      check_a_neighbor();
    }
  }
  // status should still = PROCEED
}

/* ----------------------------------------------------------------------
  Check if we can assign this First Neighbor to pre-reacted template
  without guessing. If so, do it! If not, call crosscheck_the_nieghbor().
------------------------------------------------------------------------- */

void FixBondReact::check_a_neighbor()
{
  int *type = atom->type;
  int nfirst_neighs = onemol_nxspecial[pion][0];

  if (status != RESTORE) {
    // special consideration for hydrogen atoms (and all first neighbors bonded to no other atoms) (and aren't edge atoms)
    if (onemol_nxspecial[(int)onemol_xspecial[pion][neigh]-1][0] == 1 && edge[(int)onemol_xspecial[pion][neigh]-1][rxnID] == 0) {

      for (int i = 0; i < nfirst_neighs; i++) {

        if (type[(int)atom->map(xspecial[(int)atom->map(glove[pion][1])][i])] == onemol->type[(int)onemol_xspecial[pion][neigh]-1] &&
            nxspecial[(int)atom->map(xspecial[(int)atom->map(glove[pion][1])][i])][0] == 1) {

          int already_assigned = 0;
          for (int j = 0; j < onemol->natoms; j++) {
            if (glove[j][1] == xspecial[atom->map(glove[pion][1])][i]) {
              already_assigned = 1;
              break;
            }
          }

          if (already_assigned == 0) {
            glove[(int)onemol_xspecial[pion][neigh]-1][0] = onemol_xspecial[pion][neigh];
            glove[(int)onemol_xspecial[pion][neigh]-1][1] = xspecial[(int)atom->map(glove[pion][1])][i];

            //another check for ghost atoms. perhaps remove the one in make_a_guess
            if (atom->map(glove[(int)onemol_xspecial[pion][neigh]-1][1]) < 0) {
              error->one(FLERR,"Bond/react: Fix bond/react needs ghost atoms from further away");
            }

            for (int j = 0; j < onemol_nxspecial[onemol_xspecial[pion][neigh]-1][0]; j++) {
              pioneer_count[onemol_xspecial[onemol_xspecial[pion][neigh]-1][j]-1]++;
            }

            glove_counter++;
            if (glove_counter == onemol->natoms) {
              status = ACCEPT;
              ring_check();
              return;
            }
            // status should still == PROCEED
            return;
          }
        }
      }
      // we are here if no matching atom found
      status = GUESSFAIL;
      return;
    }
  }

  crosscheck_the_neighbor();
  if (status != PROCEED) {
    if (status == CONTINUE)
      status = PROCEED;
    return;
  }

  // finally ready to match non-duplicate, non-edge atom IDs!!

  for (int i = 0; i < nfirst_neighs; i++) {

    if (type[atom->map((int)xspecial[(int)atom->map(glove[pion][1])][i])] == onemol->type[(int)onemol_xspecial[pion][neigh]-1]) {
      int already_assigned = 0;

      //check if a first neighbor of the pioneer is already assigned to pre-reacted template
      for (int j = 0; j < onemol->natoms; j++) {
        if (glove[j][1] == xspecial[atom->map(glove[pion][1])][i]) {
          already_assigned = 1;
          break;
        }
      }

      if (already_assigned == 0) {
        glove[(int)onemol_xspecial[pion][neigh]-1][0] = onemol_xspecial[pion][neigh];
        glove[(int)onemol_xspecial[pion][neigh]-1][1] = xspecial[(int)atom->map(glove[pion][1])][i];

        //another check for ghost atoms. perhaps remove the one in make_a_guess
        if (atom->map(glove[(int)onemol_xspecial[pion][neigh]-1][1]) < 0) {
          error->one(FLERR,"Bond/react: Fix bond/react needs ghost atoms from further away");
        }

        for (int ii = 0; ii < onemol_nxspecial[onemol_xspecial[pion][neigh]-1][0]; ii++) {
          pioneer_count[onemol_xspecial[onemol_xspecial[pion][neigh]-1][ii]-1]++;
        }

        glove_counter++;
        if (glove_counter == onemol->natoms) {
          status = ACCEPT;
          ring_check();
          return;
          // will never complete here when there are edge atoms
          // ...actually that could be wrong if people get creative...shouldn't affect anything
        }
        // status should still = PROCEED
        return;
      }
    }
  }
  // status is still 'PROCEED' if we are here!
}

/* ----------------------------------------------------------------------
  Check if there a viable guess to be made. If so, prepare to make a
  guess by recording a restore point.
------------------------------------------------------------------------- */

void FixBondReact::crosscheck_the_neighbor()
{
  int nfirst_neighs = onemol_nxspecial[pion][0];

  if (status == RESTORE) {
    inner_crosscheck_loop();
    return;
  }

  for (trace = 0; trace < nfirst_neighs; trace++) {
    if (neigh!=trace && onemol->type[(int)onemol_xspecial[pion][neigh]-1] == onemol->type[(int)onemol_xspecial[pion][trace]-1] &&
        glove[onemol_xspecial[pion][trace]-1][0] == 0) {

      if (avail_guesses == MAXGUESS) {
        error->warning(FLERR,"Bond/react: Fix bond/react failed because MAXGUESS set too small. ask developer for info");
        status = GUESSFAIL;
        return;
      }
      avail_guesses++;
      for (int i = 0; i < onemol->natoms; i++) {
        restore[i][(avail_guesses*4)-4] = glove[i][0];
        restore[i][(avail_guesses*4)-3] = glove[i][1];
        restore[i][(avail_guesses*4)-2] = pioneer_count[i];
        restore[i][(avail_guesses*4)-1] = pioneers[i];
        restore_pt[avail_guesses-1][0] = pion;
        restore_pt[avail_guesses-1][1] = neigh;
        restore_pt[avail_guesses-1][2] = trace;
        restore_pt[avail_guesses-1][3] = glove_counter;
      }

      inner_crosscheck_loop();
      return;
    }
  }
  // status is still 'PROCEED' if we are here!
}

/* ----------------------------------------------------------------------
  We are ready to make a guess. If there are multiple possible choices
  for this guess, keep track of these.
------------------------------------------------------------------------- */

void FixBondReact::inner_crosscheck_loop()
{
  int *type = atom->type;
  // arbitrarily limited to 5 identical first neighbors
  tagint tag_choices[5];
  int nfirst_neighs = onemol_nxspecial[pion][0];

  int num_choices = 0;
  for (int i = 0; i < nfirst_neighs; i++) {

    int already_assigned = 0;
    for (int j = 0; j < onemol->natoms; j++) {
      if (glove[j][1] == xspecial[atom->map(glove[pion][1])][i]) {
        already_assigned = 1;
        break;
      }
    }

    if (already_assigned == 0 &&
        type[(int)atom->map(xspecial[atom->map(glove[pion][1])][i])] == onemol->type[(int)onemol_xspecial[pion][neigh]-1]) {
      if (num_choices > 5) { // here failed because too many identical first neighbors. but really no limit if situation arises
        status = GUESSFAIL;
        return;
      }
      tag_choices[num_choices++] = xspecial[atom->map(glove[pion][1])][i];
    }
  }

  // guess branch is for when multiple identical neighbors. then we guess each one in turn
  // guess_branch must work even when avail_guesses = 0. so index accordingly!
  // ...actually, avail_guesses should never be zero here anyway
  if (guess_branch[avail_guesses-1] == 0) guess_branch[avail_guesses-1] = num_choices;

  //std::size_t size = sizeof(tag_choices) / sizeof(tag_choices[0]);
  std::sort(tag_choices, tag_choices + num_choices); //, std::greater<int>());
  glove[onemol_xspecial[pion][neigh]-1][0] = onemol_xspecial[pion][neigh];
  glove[onemol_xspecial[pion][neigh]-1][1] = tag_choices[guess_branch[avail_guesses-1]-1];
  guess_branch[avail_guesses-1]--;

  //another check for ghost atoms. perhaps remove the one in make_a_guess
  if (atom->map(glove[(int)onemol_xspecial[pion][neigh]-1][1]) < 0) {
    error->one(FLERR,"Bond/react: Fix bond/react needs ghost atoms from further away");
  }

  if (guess_branch[avail_guesses-1] == 0) avail_guesses--;

  for (int i = 0; i < onemol_nxspecial[onemol_xspecial[pion][neigh]-1][0]; i++) {
    pioneer_count[onemol_xspecial[onemol_xspecial[pion][neigh]-1][i]-1]++;
  }
  glove_counter++;
  if (glove_counter == onemol->natoms) {
    status = ACCEPT;
    ring_check();
    return;
  }
  status = CONTINUE;
}

/* ----------------------------------------------------------------------
  Check that newly assigned atoms have correct bonds
  Necessary for certain ringed structures
------------------------------------------------------------------------- */

void FixBondReact::ring_check()
{
  // ring_check can be made more efficient by re-introducing 'frozen' atoms
  // 'frozen' atoms have been assigned and also are no longer pioneers

  // double check the number of neighbors match for all non-edge atoms
  // otherwise, atoms at 'end' of symmetric ring can behave like edge atoms
  for (int i = 0; i < onemol->natoms; i++) {
    if (edge[i][rxnID] == 0) {
      if (onemol_nxspecial[i][0] != nxspecial[atom->map(glove[i][1])][0]) {
        status = GUESSFAIL;
        return;
      }
    }
  }

  for (int i = 0; i < onemol->natoms; i++) {
    for (int j = 0; j < onemol_nxspecial[i][0]; j++) {
      int ring_fail = 1;
      int ispecial = onemol_xspecial[i][j];
      for (int k = 0; k < nxspecial[atom->map(glove[i][1])][0]; k++) {
        if (xspecial[atom->map(glove[i][1])][k] == glove[ispecial-1][1]) {
          ring_fail = 0;
          break;
        }
      }
      if (ring_fail == 1) {
        status = GUESSFAIL;
        return;
      }
    }
  }
}

/* ----------------------------------------------------------------------
evaluate constraints: return 0 if any aren't satisfied
------------------------------------------------------------------------- */

int FixBondReact::check_constraints()
{
  double x1[3],x2[3],x3[3],x4[3];
  double delx,dely,delz,rsq;
  double delx1,dely1,delz1,delx2,dely2,delz2;
  double rsq1,rsq2,r1,r2,c,t,prrhob;
  // for computation of dihedrals
  double vb1x,vb1y,vb1z,vb2x,vb2y,vb2z,vb3x,vb3y,vb3z,vb2xm,vb2ym,vb2zm;
  double ax,ay,az,bx,by,bz,rasq,rbsq,rgsq,rg,ra2inv,rb2inv,rabinv;
  double s,phi;
  int ANDgate;

  tagint atom1,atom2;
  double **x = atom->x;

<<<<<<< HEAD
  for (int i = 0; i < nconstraints; i++) {
    if (constraints[i][0] == rxnID) {
      if (constraints[i][1] == DISTANCE) {
        get_IDcoords((int) constraints[i][2], (int) constraints[i][3], x1);
        get_IDcoords((int) constraints[i][4], (int) constraints[i][5], x2);
        delx = x1[0] - x2[0];
        dely = x1[1] - x2[1];
        delz = x1[2] - x2[2];
        domain->minimum_image(delx,dely,delz); // ghost location fix
        rsq = delx*delx + dely*dely + delz*delz;
        if (rsq < constraints[i][6] || rsq > constraints[i][7]) return 0;
      } else if (constraints[i][1] == ANGLE) {
        get_IDcoords((int) constraints[i][2], (int) constraints[i][3], x1);
        get_IDcoords((int) constraints[i][4], (int) constraints[i][5], x2);
        get_IDcoords((int) constraints[i][6], (int) constraints[i][7], x3);

        // 1st bond
        delx1 = x1[0] - x2[0];
        dely1 = x1[1] - x2[1];
        delz1 = x1[2] - x2[2];
        domain->minimum_image(delx1,dely1,delz1); // ghost location fix
        rsq1 = delx1*delx1 + dely1*dely1 + delz1*delz1;
        r1 = sqrt(rsq1);

        // 2nd bond
        delx2 = x3[0] - x2[0];
        dely2 = x3[1] - x2[1];
        delz2 = x3[2] - x2[2];
        domain->minimum_image(delx2,dely2,delz2); // ghost location fix
        rsq2 = delx2*delx2 + dely2*dely2 + delz2*delz2;
        r2 = sqrt(rsq2);

        // angle (cos and sin)
        c = delx1*delx2 + dely1*dely2 + delz1*delz2;
        c /= r1*r2;
        if (c > 1.0) c = 1.0;
        if (c < -1.0) c = -1.0;
        if (acos(c) < constraints[i][8] || acos(c) > constraints[i][9]) return 0;
      } else if (constraints[i][1] == DIHEDRAL) {
        // phi calculation from dihedral style harmonic
        get_IDcoords((int) constraints[i][2], (int) constraints[i][3], x1);
        get_IDcoords((int) constraints[i][4], (int) constraints[i][5], x2);
        get_IDcoords((int) constraints[i][6], (int) constraints[i][7], x3);
        get_IDcoords((int) constraints[i][8], (int) constraints[i][9], x4);

        vb1x = x1[0] - x2[0];
        vb1y = x1[1] - x2[1];
        vb1z = x1[2] - x2[2];
        domain->minimum_image(vb1x,vb1y,vb1z);

        vb2x = x3[0] - x2[0];
        vb2y = x3[1] - x2[1];
        vb2z = x3[2] - x2[2];
        domain->minimum_image(vb2x,vb2y,vb2z);

        vb2xm = -vb2x;
        vb2ym = -vb2y;
        vb2zm = -vb2z;
        domain->minimum_image(vb2xm,vb2ym,vb2zm);

        vb3x = x4[0] - x3[0];
        vb3y = x4[1] - x3[1];
        vb3z = x4[2] - x3[2];
        domain->minimum_image(vb3x,vb3y,vb3z);

        ax = vb1y*vb2zm - vb1z*vb2ym;
        ay = vb1z*vb2xm - vb1x*vb2zm;
        az = vb1x*vb2ym - vb1y*vb2xm;
        bx = vb3y*vb2zm - vb3z*vb2ym;
        by = vb3z*vb2xm - vb3x*vb2zm;
        bz = vb3x*vb2ym - vb3y*vb2xm;

        rasq = ax*ax + ay*ay + az*az;
        rbsq = bx*bx + by*by + bz*bz;
        rgsq = vb2xm*vb2xm + vb2ym*vb2ym + vb2zm*vb2zm;
        rg = sqrt(rgsq);

        ra2inv = rb2inv = 0.0;
        if (rasq > 0) ra2inv = 1.0/rasq;
        if (rbsq > 0) rb2inv = 1.0/rbsq;
        rabinv = sqrt(ra2inv*rb2inv);

        c = (ax*bx + ay*by + az*bz)*rabinv;
        s = rg*rabinv*(ax*vb3x + ay*vb3y + az*vb3z);

        if (c > 1.0) c = 1.0;
        if (c < -1.0) c = -1.0;
        phi = atan2(s,c);

        ANDgate = 0;
        if (constraints[i][10] < constraints[i][11]) {
          if (phi > constraints[i][10] && phi < constraints[i][11]) ANDgate = 1;
        } else {
          if (phi > constraints[i][10] || phi < constraints[i][11]) ANDgate = 1;
        }
        if (constraints[i][12] < constraints[i][13]) {
          if (phi > constraints[i][12] && phi < constraints[i][13]) ANDgate = 1;
        } else {
          if (phi > constraints[i][12] || phi < constraints[i][13]) ANDgate = 1;
        }
        if (ANDgate != 1) return 0;
      } else if (constraints[i][1] == ARRHENIUS) {
        t = get_temperature(glove,0,1);
        prrhob = constraints[i][3]*pow(t,constraints[i][4])*
          exp(-constraints[i][5]/(force->boltz*t));
        if (prrhob < rrhandom[(int) constraints[i][2]]->uniform()) return 0;
      } else if (constraints[i][1] == RMSD) {
        // call superpose
        int iatom;
        int iref = -1; // choose first atom as reference
        int n2superpose = 0;
        double **xfrozen; // coordinates for the "frozen" target molecule
        double **xmobile; // coordinates for the "mobile" molecule
        int ifragment = constraints[i][3];
        if (ifragment >= 0) {
          for (int j = 0; j < onemol->natoms; j++)
            if (onemol->fragmentmask[ifragment][j]) n2superpose++;
          memory->create(xfrozen,n2superpose,3,"bond/react:xfrozen");
          memory->create(xmobile,n2superpose,3,"bond/react:xmobile");
          int myincr = 0;
          for (int j = 0; j < onemol->natoms; j++) {
            if (onemol->fragmentmask[ifragment][j]) {
              iatom = atom->map(glove[j][1]);
              if (iref == -1) iref = iatom;
              iatom = domain->closest_image(iref,iatom);
              for (int k = 0; k < 3; k++) {
                xfrozen[myincr][k] = x[iatom][k];
                xmobile[myincr][k] = onemol->x[j][k];
              }
              myincr++;
            }
          }
        } else {
          int iatom;
          int iref = -1; // choose first atom as reference
          n2superpose = onemol->natoms;
          memory->create(xfrozen,n2superpose,3,"bond/react:xfrozen");
          memory->create(xmobile,n2superpose,3,"bond/react:xmobile");
          for (int j = 0; j < n2superpose; j++) {
=======
  int *satisfied;
  memory->create(satisfied,nconstraints[rxnID],"bond/react:satisfied");
  for (int i = 0; i < nconstraints[rxnID]; i++)
    satisfied[i] = 1;

  for (int i = 0; i < nconstraints[rxnID]; i++) {
    if (constraints[i][rxnID].type == DISTANCE) {
      get_IDcoords(constraints[i][rxnID].idtype[0], constraints[i][rxnID].id[0], x1);
      get_IDcoords(constraints[i][rxnID].idtype[1], constraints[i][rxnID].id[1], x2);
      delx = x1[0] - x2[0];
      dely = x1[1] - x2[1];
      delz = x1[2] - x2[2];
      domain->minimum_image(delx,dely,delz); // ghost location fix
      rsq = delx*delx + dely*dely + delz*delz;
      if (rsq < constraints[i][rxnID].par[0] || rsq > constraints[i][rxnID].par[1]) satisfied[i] = 0;
    } else if (constraints[i][rxnID].type == ANGLE) {
      get_IDcoords(constraints[i][rxnID].idtype[0], constraints[i][rxnID].id[0], x1);
      get_IDcoords(constraints[i][rxnID].idtype[1], constraints[i][rxnID].id[1], x2);
      get_IDcoords(constraints[i][rxnID].idtype[2], constraints[i][rxnID].id[2], x3);

      // 1st bond
      delx1 = x1[0] - x2[0];
      dely1 = x1[1] - x2[1];
      delz1 = x1[2] - x2[2];
      domain->minimum_image(delx1,dely1,delz1); // ghost location fix
      rsq1 = delx1*delx1 + dely1*dely1 + delz1*delz1;
      r1 = sqrt(rsq1);

      // 2nd bond
      delx2 = x3[0] - x2[0];
      dely2 = x3[1] - x2[1];
      delz2 = x3[2] - x2[2];
      domain->minimum_image(delx2,dely2,delz2); // ghost location fix
      rsq2 = delx2*delx2 + dely2*dely2 + delz2*delz2;
      r2 = sqrt(rsq2);

      // angle (cos and sin)
      c = delx1*delx2 + dely1*dely2 + delz1*delz2;
      c /= r1*r2;
      if (c > 1.0) c = 1.0;
      if (c < -1.0) c = -1.0;
      if (acos(c) < constraints[i][rxnID].par[0] || acos(c) > constraints[i][rxnID].par[1]) satisfied[i] = 0;
    } else if (constraints[i][rxnID].type == DIHEDRAL) {
      // phi calculation from dihedral style harmonic
      get_IDcoords(constraints[i][rxnID].idtype[0], constraints[i][rxnID].id[0], x1);
      get_IDcoords(constraints[i][rxnID].idtype[1], constraints[i][rxnID].id[1], x2);
      get_IDcoords(constraints[i][rxnID].idtype[2], constraints[i][rxnID].id[2], x3);
      get_IDcoords(constraints[i][rxnID].idtype[3], constraints[i][rxnID].id[3], x4);

      vb1x = x1[0] - x2[0];
      vb1y = x1[1] - x2[1];
      vb1z = x1[2] - x2[2];
      domain->minimum_image(vb1x,vb1y,vb1z);

      vb2x = x3[0] - x2[0];
      vb2y = x3[1] - x2[1];
      vb2z = x3[2] - x2[2];
      domain->minimum_image(vb2x,vb2y,vb2z);

      vb2xm = -vb2x;
      vb2ym = -vb2y;
      vb2zm = -vb2z;
      domain->minimum_image(vb2xm,vb2ym,vb2zm);

      vb3x = x4[0] - x3[0];
      vb3y = x4[1] - x3[1];
      vb3z = x4[2] - x3[2];
      domain->minimum_image(vb3x,vb3y,vb3z);

      ax = vb1y*vb2zm - vb1z*vb2ym;
      ay = vb1z*vb2xm - vb1x*vb2zm;
      az = vb1x*vb2ym - vb1y*vb2xm;
      bx = vb3y*vb2zm - vb3z*vb2ym;
      by = vb3z*vb2xm - vb3x*vb2zm;
      bz = vb3x*vb2ym - vb3y*vb2xm;

      rasq = ax*ax + ay*ay + az*az;
      rbsq = bx*bx + by*by + bz*bz;
      rgsq = vb2xm*vb2xm + vb2ym*vb2ym + vb2zm*vb2zm;
      rg = sqrt(rgsq);

      ra2inv = rb2inv = 0.0;
      if (rasq > 0) ra2inv = 1.0/rasq;
      if (rbsq > 0) rb2inv = 1.0/rbsq;
      rabinv = sqrt(ra2inv*rb2inv);

      c = (ax*bx + ay*by + az*bz)*rabinv;
      s = rg*rabinv*(ax*vb3x + ay*vb3y + az*vb3z);

      if (c > 1.0) c = 1.0;
      if (c < -1.0) c = -1.0;
      phi = atan2(s,c);

      ANDgate = 0;
      if (constraints[i][rxnID].par[0] < constraints[i][rxnID].par[1]) {
        if (phi > constraints[i][rxnID].par[0] && phi < constraints[i][rxnID].par[1]) ANDgate = 1;
      } else {
        if (phi > constraints[i][rxnID].par[0] || phi < constraints[i][rxnID].par[1]) ANDgate = 1;
      }
      if (constraints[i][rxnID].par[2] < constraints[i][rxnID].par[3]) {
        if (phi > constraints[i][rxnID].par[2] && phi < constraints[i][rxnID].par[3]) ANDgate = 1;
      } else {
        if (phi > constraints[i][rxnID].par[2] || phi < constraints[i][rxnID].par[3]) ANDgate = 1;
      }
      if (ANDgate != 1) satisfied[i] = 0;
    } else if (constraints[i][rxnID].type == ARRHENIUS) {
      t = get_temperature();
      prrhob = constraints[i][rxnID].par[1]*pow(t,constraints[i][rxnID].par[2])*
        exp(-constraints[i][rxnID].par[3]/(force->boltz*t));
      if (prrhob < rrhandom[(int) constraints[i][rxnID].par[0]]->uniform()) satisfied[i] = 0;
    } else if (constraints[i][rxnID].type == RMSD) {
      // call superpose
      int iatom;
      int iref = -1; // choose first atom as reference
      int n2superpose = 0;
      double **xfrozen; // coordinates for the "frozen" target molecule
      double **xmobile; // coordinates for the "mobile" molecule
      int ifragment = constraints[i][rxnID].id[0];
      if (ifragment >= 0) {
        for (int j = 0; j < onemol->natoms; j++)
          if (onemol->fragmentmask[ifragment][j]) n2superpose++;
        memory->create(xfrozen,n2superpose,3,"bond/react:xfrozen");
        memory->create(xmobile,n2superpose,3,"bond/react:xmobile");
        int myincr = 0;
        for (int j = 0; j < onemol->natoms; j++) {
          if (onemol->fragmentmask[ifragment][j]) {
>>>>>>> 96f67ebe
            iatom = atom->map(glove[j][1]);
            if (iref == -1) iref = iatom;
            iatom = domain->closest_image(iref,iatom);
            for (int k = 0; k < 3; k++) {
              xfrozen[myincr][k] = x[iatom][k];
              xmobile[myincr][k] = onemol->x[j][k];
            }
            myincr++;
          }
        }
      } else {
        int iatom;
        int iref = -1; // choose first atom as reference
        n2superpose = onemol->natoms;
        memory->create(xfrozen,n2superpose,3,"bond/react:xfrozen");
        memory->create(xmobile,n2superpose,3,"bond/react:xmobile");
        for (int j = 0; j < n2superpose; j++) {
          iatom = atom->map(glove[j][1]);
          if (iref == -1) iref = iatom;
          iatom = domain->closest_image(iref,iatom);
          for (int k = 0; k < 3; k++) {
            xfrozen[j][k] = x[iatom][k];
            xmobile[j][k] = onemol->x[j][k];
          }
        }
      }
      Superpose3D<double, double **> superposer(n2superpose);
      double rmsd = superposer.Superpose(xfrozen, xmobile);
      memory->destroy(xfrozen);
      memory->destroy(xmobile);
      if (rmsd > constraints[i][rxnID].par[0]) satisfied[i] = 0;
    }
  }

  if (nconstraints[rxnID] > 0) {
    char evalstr[MAXLINE],*ptr;
    strcpy(evalstr,constraintstr[rxnID]);
    for (int i = 0; i < nconstraints[rxnID]; i++) {
      ptr = strchr(evalstr,'C');
      *ptr = satisfied[i] ? '1' : '0';
    }
    double verdict = input->variable->evaluate_boolean(evalstr);
    if (verdict == 0.0) return 0;
  }

  // let's also check chirality within 'check_constraint'
  for (int i = 0; i < onemol->natoms; i++) {
    if (chiral_atoms[i][0][rxnID] == 1) {
      double my4coords[12];
      // already ensured, by transitive property, that chiral simulation atom has four neighs
      for (int j = 0; j < 4; j++) {
        atom1 = atom->map(glove[i][1]);
        // loop over known types involved in chiral center
        for (int jj = 0; jj < 4; jj++) {
          if (atom->type[atom->map(xspecial[atom1][j])] == chiral_atoms[i][jj+2][rxnID]) {
            atom2 = atom->map(xspecial[atom1][j]);
            atom2 = domain->closest_image(atom1,atom2);
            for (int k = 0; k < 3; k++) {
              my4coords[3*jj+k] = x[atom2][k];
            }
            break;
          }
        }
      }
      if (get_chirality(my4coords) != chiral_atoms[i][1][rxnID]) return 0;
    }
  }

  memory->destroy(satisfied);
  return 1;
}

/* ----------------------------------------------------------------------
return pre-reaction atom or fragment location
fragment: given pre-reacted molID (onemol) and fragID,
          return geometric center (of mapped simulation atoms)
------------------------------------------------------------------------- */

void FixBondReact::get_IDcoords(int mode, int myID, double *center)
{
  double **x = atom->x;
  if (mode == ATOM) {
    int iatom = atom->map(glove[myID-1][1]);
    for (int i = 0; i < 3; i++)
      center[i] = x[iatom][i];
  } else {
    int iref = -1; // choose first atom as reference
    int iatom;
    int nfragatoms = 0;
    for (int i = 0; i < 3; i++)
      center[i] = 0;

    for (int i = 0; i < onemol->natoms; i++) {
      if (onemol->fragmentmask[myID][i]) {
        if (iref == -1)
          iref = atom->map(glove[i][1]);
        iatom = atom->map(glove[i][1]);
        iatom = domain->closest_image(iref,iatom);
        for (int j = 0; j < 3; j++)
          center[j] += x[iatom][j];
        nfragatoms++;
      }
    }
    for (int i = 0; i < 3; i++)
      center[i] /= nfragatoms;
  }
}

/* ----------------------------------------------------------------------
compute local temperature: average over all atoms in reaction template
------------------------------------------------------------------------- */

double FixBondReact::get_temperature(tagint **myglove, int row_offset, int col)
{
  int i,ilocal;
  double adof = domain->dimension;

  double **v = atom->v;
  double *mass = atom->mass;
  double *rmass = atom->rmass;
  int *type = atom->type;

  double t = 0.0;

  if (rmass) {
    for (i = 0; i < onemol->natoms; i++) {
      ilocal = atom->map(myglove[i+row_offset][col]);
      t += (v[ilocal][0]*v[ilocal][0] + v[ilocal][1]*v[ilocal][1] +
            v[ilocal][2]*v[ilocal][2]) * rmass[ilocal];
    }
  } else {
    for (i = 0; i < onemol->natoms; i++) {
      ilocal = atom->map(myglove[i+row_offset][col]);
      t += (v[ilocal][0]*v[ilocal][0] + v[ilocal][1]*v[ilocal][1] +
            v[ilocal][2]*v[ilocal][2]) * mass[type[ilocal]];
    }
  }

  // final temperature
  double dof = adof*onemol->natoms;
  double tfactor = force->mvv2e / (dof * force->boltz);
  t *= tfactor;
  return t;
}

/* ----------------------------------------------------------------------
return handedness (1 or -1) of a chiral center, given ordered set of coordinates
------------------------------------------------------------------------- */

int FixBondReact::get_chirality(double four_coords[12])
{
  // define oriented plane with first three coordinates
  double vec1[3],vec2[3],vec3[3],vec4[3],mean3[3],dot;

  for (int i = 0; i < 3; i++) {
    vec1[i] = four_coords[i]-four_coords[i+3];
    vec2[i] = four_coords[i+3]-four_coords[i+6];
  }

  MathExtra::cross3(vec1,vec2,vec3);

  for (int i = 0; i < 3; i++) {
    mean3[i] = (four_coords[i] + four_coords[i+3] +
                four_coords[i+6])/3;
    vec4[i] = four_coords[i+9] - mean3[i];
  }

  dot = MathExtra::dot3(vec3,vec4);
  dot = dot/fabs(dot);
  return (int) dot;
}

/* ----------------------------------------------------------------------
  Get xspecials for current molecule templates
------------------------------------------------------------------------- */

void FixBondReact::get_molxspecials()
{
  if (newton_bond == 1) {
    onemol_nxspecial = onemol->nspecial;
    onemol_xspecial = onemol->special;
    twomol_nxspecial = twomol->nspecial;
    twomol_xspecial = twomol->special;
  } else {
    memory->destroy(onemol_nxspecial);
    memory->destroy(onemol_xspecial);
    memory->create(onemol_nxspecial,onemol->natoms,3,"bond/react:onemol_nxspecial");
    memory->create(onemol_xspecial,onemol->natoms,atom->maxspecial,"bond/react:onemol_xspecial");
    for (int i = 0; i < onemol->natoms; i++) {
      onemol_nxspecial[i][0] = onemol->num_bond[i];
      for (int j = 0; j < onemol_nxspecial[i][0]; j++) {
        onemol_xspecial[i][j] = onemol->bond_atom[i][j];
      }
      onemol_nxspecial[i][1] = onemol->nspecial[i][1];
      onemol_nxspecial[i][2] = onemol->nspecial[i][2];
      int joffset = onemol_nxspecial[i][0] - onemol->nspecial[i][0];
      for (int j = onemol_nxspecial[i][0]; j < onemol_nxspecial[i][2]; j++) {
        onemol_xspecial[i][j+joffset] = onemol->special[i][j];
      }
    }
    memory->destroy(twomol_nxspecial);
    memory->destroy(twomol_xspecial);
    memory->create(twomol_nxspecial,twomol->natoms,3,"bond/react:twomol_nxspecial");
    memory->create(twomol_xspecial,twomol->natoms,atom->maxspecial,"bond/react:twomol_xspecial");
    for (int i = 0; i < twomol->natoms; i++) {
      twomol_nxspecial[i][0] = twomol->num_bond[i];
      for (int j = 0; j < twomol_nxspecial[i][0]; j++) {
        twomol_xspecial[i][j] = twomol->bond_atom[i][j];
      }
      twomol_nxspecial[i][1] = twomol->nspecial[i][1];
      twomol_nxspecial[i][2] = twomol->nspecial[i][2];
      int joffset = twomol_nxspecial[i][0] - twomol->nspecial[i][0];
      for (int j = twomol_nxspecial[i][0]; j < twomol_nxspecial[i][2]; j++) {
        twomol_xspecial[i][j+joffset] = twomol->special[i][j];
      }
    }
  }
}

/* ----------------------------------------------------------------------
  Determine which pre-reacted template atoms are at least three bonds
  away from edge atoms.
------------------------------------------------------------------------- */

void FixBondReact::find_landlocked_atoms(int myrxn)
{
  // landlocked_atoms are atoms for which all topology is contained in reacted template
  // if dihedrals/impropers exist: this means that edge atoms are not in their 1-3 neighbor list
  //   note: due to various usage/definitions of impropers, treated same as dihedrals
  // if angles exist: this means edge atoms not in their 1-2 neighbors list
  // if just bonds: this just means that edge atoms are not landlocked
  // Note: landlocked defined in terms of reacted template
  // if no edge atoms (small reacting molecule), all atoms are landlocked
  // we can delete all current topology of landlocked atoms and replace

  // always remove edge atoms from landlocked list
  for (int i = 0; i < twomol->natoms; i++) {
    if (create_atoms[i][myrxn] == 0 && edge[equivalences[i][1][myrxn]-1][myrxn] == 1)
      landlocked_atoms[i][myrxn] = 0;
    else landlocked_atoms[i][myrxn] = 1;
  }
  int nspecial_limit = -1;
  if (force->angle && twomol->angleflag) nspecial_limit = 0;

  if ((force->dihedral && twomol->dihedralflag) ||
      (force->improper && twomol->improperflag)) nspecial_limit = 1;

  if (nspecial_limit != -1) {
    for (int i = 0; i < twomol->natoms; i++) {
      for (int j = 0; j < twomol_nxspecial[i][nspecial_limit]; j++) {
        for (int k = 0; k < onemol->natoms; k++) {
          if (equivalences[twomol_xspecial[i][j]-1][1][myrxn] == k+1 && edge[k][myrxn] == 1) {
            landlocked_atoms[i][myrxn] = 0;
          }
        }
      }
    }
  }

  // bad molecule templates check
  // if atoms change types, but aren't landlocked, that's bad
  for (int i = 0; i < twomol->natoms; i++) {
    if (create_atoms[i][myrxn] == 0) {
      if (twomol->type[i] != onemol->type[equivalences[i][1][myrxn]-1] && landlocked_atoms[i][myrxn] == 0) {
        char str[128];
        snprintf(str,128,"Bond/react: Atom type affected by reaction %s too close to template edge",rxn_name[myrxn]);
        error->all(FLERR,str);
      }
    }
  }

  // additionally, if a bond changes type, but neither involved atom is landlocked, bad
  // would someone want to change an angle type but not bond or atom types? (etc.) ...hopefully not yet
  for (int i = 0; i < twomol->natoms; i++) {
    if (create_atoms[i][myrxn] == 0) {
      if (landlocked_atoms[i][myrxn] == 0) {
        for (int j = 0; j < twomol->num_bond[i]; j++) {
          int twomol_atomj = twomol->bond_atom[i][j];
          if (landlocked_atoms[twomol_atomj-1][myrxn] == 0) {
            int onemol_atomi = equivalences[i][1][myrxn];
            int onemol_batom;
            for (int m = 0; m < onemol->num_bond[onemol_atomi-1]; m++) {
              onemol_batom = onemol->bond_atom[onemol_atomi-1][m];
              if (onemol_batom == equivalences[twomol_atomj-1][1][myrxn]) {
                if (twomol->bond_type[i][j] != onemol->bond_type[onemol_atomi-1][m]) {
                  char str[128];
                  snprintf(str,128,"Bond/react: Bond type affected by reaction %s too close to template edge",rxn_name[myrxn]);
                  error->all(FLERR,str);
                }
              }
            }
            if (newton_bond) {
              int onemol_atomj = equivalences[twomol_atomj-1][1][myrxn];
              for (int m = 0; m < onemol->num_bond[onemol_atomj-1]; m++) {
                onemol_batom = onemol->bond_atom[onemol_atomj-1][m];
                if (onemol_batom == equivalences[i][1][myrxn]) {
                  if (twomol->bond_type[i][j] != onemol->bond_type[onemol_atomj-1][m]) {
                    char str[128];
                    snprintf(str,128,"Bond/react: Bond type affected by reaction %s too close to template edge",rxn_name[myrxn]);
                    error->all(FLERR,str);
                  }
                }
              }
            }
          }
        }
      }
    }
  }

  // additionally, if a deleted atom is bonded to an atom that is not deleted, bad
  for (int i = 0; i < onemol->natoms; i++) {
    if (delete_atoms[i][myrxn] == 1) {
      int ii = reverse_equiv[i][1][myrxn] - 1;
      for (int j = 0; j < twomol_nxspecial[ii][0]; j++) {
        if (delete_atoms[equivalences[twomol_xspecial[ii][j]-1][1][myrxn]-1][myrxn] == 0) {
          error->all(FLERR,"Bond/react: A deleted atom cannot remain bonded to an atom that is not deleted");
        }
      }
    }
  }

  // also, if atoms change number of bonds, but aren't landlocked, that could be bad
  if (me == 0)
    for (int i = 0; i < twomol->natoms; i++) {
      if (create_atoms[i][myrxn] == 0) {
        if (twomol_nxspecial[i][0] != onemol_nxspecial[equivalences[i][1][myrxn]-1][0] && landlocked_atoms[i][myrxn] == 0) {
          char str[128];
          snprintf(str,128,"Bond/react: Atom affected by reaction %s too close to template edge",rxn_name[myrxn]);
          error->warning(FLERR,str);
          break;
        }
      }
    }

  // finally, if a created atom is not landlocked, bad!
  for (int i = 0; i < twomol->natoms; i++) {
    if (create_atoms[i][myrxn] == 1 && landlocked_atoms[i][myrxn] == 0) {
      error->one(FLERR,"Bond/react: Created atom too close to template edge");
    }
  }
}

/* ----------------------------------------------------------------------
let's dedup global_mega_glove
allows for same site undergoing different pathways, in parallel
------------------------------------------------------------------------- */

void FixBondReact::dedup_mega_gloves(int dedup_mode)
{
  // dedup_mode == LOCAL for local_dedup
  // dedup_mode == GLOBAL for global_mega_glove
  for (int i = 0; i < nreacts; i++) {
    if (dedup_mode == LOCAL) local_rxn_count[i] = 0;
    if (dedup_mode == GLOBAL) ghostly_rxn_count[i] = 0;
  }

  int dedup_size = 0;
  if (dedup_mode == LOCAL) {
    dedup_size = local_num_mega;
  } else if (dedup_mode == GLOBAL) {
    dedup_size = global_megasize;
  }

  tagint **dedup_glove;
  memory->create(dedup_glove,max_natoms+1,dedup_size,"bond/react:dedup_glove");

  if (dedup_mode == LOCAL) {
    for (int i = 0; i < dedup_size; i++) {
      for (int j = 0; j < max_natoms+1; j++) {
        dedup_glove[j][i] = local_mega_glove[j][i];
      }
    }
  } else if (dedup_mode == GLOBAL) {
    for (int i = 0; i < dedup_size; i++) {
      for (int j = 0; j < max_natoms+1; j++) {
        dedup_glove[j][i] = global_mega_glove[j][i];
      }
    }
  }

  // dedup_mask is size dedup_size and filters reactions that have been deleted
  // a value of 1 means this reaction instance has been deleted
  int *dedup_mask = new int[dedup_size];
  int *dup_list = new int[dedup_size];

  for (int i = 0; i < dedup_size; i++) {
    dedup_mask[i] = 0;
    dup_list[i] = 0;
  }

  // let's randomly mix up our reaction instances first
  // then we can feel okay about ignoring ones we've already deleted (or accepted)
  // based off std::shuffle
  int *temp_rxn = new int[max_natoms+1];
  for (int i = dedup_size-1; i > 0; --i) { //dedup_size
    // choose random entry to swap current one with
    int k = floor(random[0]->uniform()*(i+1));

    // swap entries
    for (int j = 0; j < max_natoms+1; j++)
      temp_rxn[j] = dedup_glove[j][i];

    for (int j = 0; j < max_natoms+1; j++) {
      dedup_glove[j][i] = dedup_glove[j][k];
      dedup_glove[j][k] = temp_rxn[j];
    }
  }
  delete [] temp_rxn;

  for (int i = 0; i < dedup_size; i++) {
    if (dedup_mask[i] == 0) {
      int num_dups = 0;
      int myrxnid1 = dedup_glove[0][i];
      onemol = atom->molecules[unreacted_mol[myrxnid1]];
      for (int j = 0; j < onemol->natoms; j++) {
        int check1 = dedup_glove[j+1][i];
        for (int ii = i + 1; ii < dedup_size; ii++) {
          int already_listed = 0;
          for (int jj = 0; jj < num_dups; jj++) {
            if (dup_list[jj] == ii) {
              already_listed = 1;
              break;
            }
          }
          if (dedup_mask[ii] == 0 && already_listed == 0) {
            int myrxnid2 = dedup_glove[0][ii];
            twomol = atom->molecules[unreacted_mol[myrxnid2]];
            for (int jj = 0; jj < twomol->natoms; jj++) {
              int check2 = dedup_glove[jj+1][ii];
              if (check2 == check1) {
                // add this rxn instance as well
                if (num_dups == 0) dup_list[num_dups++] = i;
                dup_list[num_dups++] = ii;
                break;
              }
            }
          }
        }
      }
      // here we choose random number and therefore reaction instance
      int myrand = 1;
      if (num_dups > 0) {
        myrand = floor(random[0]->uniform()*num_dups);
        for (int iii = 0; iii < num_dups; iii++) {
          if (iii != myrand) dedup_mask[dup_list[iii]] = 1;
        }
      }
    }
  }

  // we must update local_mega_glove and local_megasize
  // we can simply overwrite local_mega_glove column by column
  if (dedup_mode == LOCAL) {
    int new_local_megasize = 0;
    for (int i = 0; i < local_num_mega; i++) {
      if (dedup_mask[i] == 0) {
        local_rxn_count[(int) dedup_glove[0][i]]++;
        for (int j = 0; j < max_natoms+1; j++) {
          local_mega_glove[j][new_local_megasize] = dedup_glove[j][i];
        }
        new_local_megasize++;
      }
    }

    local_num_mega = new_local_megasize;
  }

  // we must update global_mega_glove and global_megasize
  // we can simply overwrite global_mega_glove column by column
  if (dedup_mode == GLOBAL) {
    int new_global_megasize = 0;
    for (int i = 0; i < global_megasize; i++) {
      if (dedup_mask[i] == 0) {
        ghostly_rxn_count[dedup_glove[0][i]]++;
        for (int j = 0; j < max_natoms + 1; j++) {
          global_mega_glove[j][new_global_megasize] = dedup_glove[j][i];
        }
        new_global_megasize++;
      }
    }
    global_megasize = new_global_megasize;
  }

  memory->destroy(dedup_glove);
  delete [] dedup_mask;
  delete [] dup_list;
}

/* ----------------------------------------------------------------------
let's limit movement of newly bonded atoms
and exclude them from other thermostats via exclude_group
------------------------------------------------------------------------- */

void FixBondReact::limit_bond(int limit_bond_mode)
{
  //two types of passes: 1) while superimpose algorithm is iterating (only local atoms)
  //                     2) once more for global_mega_glove [after de-duplicating rxn instances]
  //in second case, only add local atoms to group
  //as with update_everything, we can pre-prepare these arrays, then run generic limit_bond code

  //create local, generic variables for onemol->natoms and glove
  //to be filled differently on respective passes

  int nlocal = atom->nlocal;
  int temp_limit_num = 0;
  tagint *temp_limit_glove;
  if (limit_bond_mode == LOCAL) {
    int max_temp = local_num_mega * (max_natoms + 1);
    temp_limit_glove = new tagint[max_temp];
    for (int j = 0; j < local_num_mega; j++) {
      rxnID = local_mega_glove[0][j];
      onemol = atom->molecules[unreacted_mol[rxnID]];
      for (int i = 0; i < onemol->natoms; i++) {
        temp_limit_glove[temp_limit_num++] = local_mega_glove[i+1][j];
      }
    }

  } else if (limit_bond_mode == GLOBAL) {
    int max_temp = global_megasize * (max_natoms + 1);
    temp_limit_glove = new tagint[max_temp];
    for (int j = 0; j < global_megasize; j++) {
      rxnID = global_mega_glove[0][j];
      onemol = atom->molecules[unreacted_mol[rxnID]];
      for (int i = 0; i < onemol->natoms; i++) {
        if (atom->map(global_mega_glove[i+1][j]) >= 0 &&
            atom->map(global_mega_glove[i+1][j]) < nlocal)
          temp_limit_glove[temp_limit_num++] = global_mega_glove[i+1][j];
      }
    }
  }

  if (temp_limit_num == 0) {
    delete [] temp_limit_glove;
    return;
  }

  // we must keep our own list of limited atoms
  // this will be a new per-atom property!

  int flag;
  int index1 = atom->find_custom("limit_tags",flag);
  int *i_limit_tags = atom->ivector[index1];

  int *i_statted_tags;
  if (stabilization_flag == 1) {
    int index2 = atom->find_custom(statted_id,flag);
    i_statted_tags = atom->ivector[index2];
  }

  int index3 = atom->find_custom("react_tags",flag);
  int *i_react_tags = atom->ivector[index3];

  for (int i = 0; i < temp_limit_num; i++) {
    // update->ntimestep could be 0. so add 1 throughout
    i_limit_tags[atom->map(temp_limit_glove[i])] = update->ntimestep + 1;
    if (stabilization_flag == 1) i_statted_tags[atom->map(temp_limit_glove[i])] = 0;
    i_react_tags[atom->map(temp_limit_glove[i])] = rxnID;
  }

  delete [] temp_limit_glove;
}

/* ----------------------------------------------------------------------
let's unlimit movement of newly bonded atoms after n timesteps.
we give them back to the system thermostat
------------------------------------------------------------------------- */

void FixBondReact::unlimit_bond()
{
  //let's now unlimit in terms of i_limit_tags
  //we just run through all nlocal, looking for > limit_duration
  //then we return i_limit_tag to 0 (which removes from dynamic group)
  int flag;
  int index1 = atom->find_custom("limit_tags",flag);
  int *i_limit_tags = atom->ivector[index1];

  int *i_statted_tags;
  if (stabilization_flag == 1) {
    int index2 = atom->find_custom(statted_id,flag);
    i_statted_tags = atom->ivector[index2];
  }

  int index3 = atom->find_custom("react_tags",flag);
  int *i_react_tags = atom->ivector[index3];

  for (int i = 0; i < atom->nlocal; i++) {
    // unlimit atoms for next step! this resolves # of procs disparity, mostly
    // first '1': indexing offset, second '1': for next step
    if (i_limit_tags[i] != 0 && (update->ntimestep + 1 - i_limit_tags[i]) > limit_duration[i_react_tags[i]]) { // + 1
      i_limit_tags[i] = 0;
      if (stabilization_flag == 1) i_statted_tags[i] = 1;
      i_react_tags[i] = 0;
    }
  }

  //really should only communicate this per-atom property, not entire reneighboring
  next_reneighbor = update->ntimestep;
}

/* ----------------------------------------------------------------------
check mega_glove for ghosts
if so, flag for broadcasting for perusal by all processors
------------------------------------------------------------------------- */

void FixBondReact::glove_ghostcheck()
{
  // here we add glove to either local_mega_glove or ghostly_mega_glove
  // ghostly_mega_glove includes atoms that are ghosts, either of this proc or another
  // 'ghosts of another' indication taken from comm->sendlist

  int ghostly = 0;
#if !defined(MPI_STUBS)
  if (comm->style == 0) {
    if (create_atoms_flag[rxnID] == 1) {
      ghostly = 1;
    } else {
      for (int i = 0; i < onemol->natoms; i++) {
        int ilocal = atom->map(glove[i][1]);
        if (ilocal >= atom->nlocal || localsendlist[ilocal] == 1) {
          ghostly = 1;
          break;
        }
      }
    }
  } else {
    ghostly = 1;
  }
#endif

  if (ghostly == 1) {
    ghostly_mega_glove[0][ghostly_num_mega] = rxnID;
    ghostly_rxn_count[rxnID]++; //for debuginng
    for (int i = 0; i < onemol->natoms; i++) {
      ghostly_mega_glove[i+1][ghostly_num_mega] = glove[i][1];
    }
    ghostly_num_mega++;
  } else {
    local_mega_glove[0][local_num_mega] = rxnID;
    local_rxn_count[rxnID]++; //for debuginng
    for (int i = 0; i < onemol->natoms; i++) {
      local_mega_glove[i+1][local_num_mega] = glove[i][1];
    }
    local_num_mega++;
  }
}

/* ----------------------------------------------------------------------
broadcast entries of mega_glove which contain nonlocal atoms for perusal by all processors
------------------------------------------------------------------------- */

void FixBondReact::ghost_glovecast()
{
#if !defined(MPI_STUBS)

  global_megasize = 0;

  int *allncols = new int[nprocs];
  for (int i = 0; i < nprocs; i++)
    allncols[i] = 0;
  MPI_Allgather(&ghostly_num_mega, 1, MPI_INT, allncols, 1, MPI_INT, world);
  for (int i = 0; i < nprocs; i++)
    global_megasize = global_megasize + allncols[i];

  if (global_megasize == 0) {
    delete [] allncols;
    return;
  }

  int *allstarts = new int[nprocs];

  int start = 0;
  for (int i = 0; i < me; i++) {
    start += allncols[i];
  }
  MPI_Allgather(&start, 1, MPI_INT, allstarts, 1, MPI_INT, world);
  MPI_Datatype columnunsized, column;
  int sizes[2]    = {max_natoms+1, global_megasize};
  int subsizes[2] = {max_natoms+1, 1};
  int starts[2]   = {0,0};
  MPI_Type_create_subarray (2, sizes, subsizes, starts, MPI_ORDER_C,
                            MPI_LMP_TAGINT, &columnunsized);
  MPI_Type_create_resized (columnunsized, 0, sizeof(tagint), &column);
  MPI_Type_commit(&column);

  memory->destroy(global_mega_glove);
  memory->create(global_mega_glove,max_natoms+1,global_megasize,"bond/react:global_mega_glove");

  for (int i = 0; i < max_natoms+1; i++)
    for (int j = 0; j < global_megasize; j++)
      global_mega_glove[i][j] = 0;

  if (ghostly_num_mega > 0) {
    for (int i = 0; i < max_natoms+1; i++) {
      for (int j = 0; j < ghostly_num_mega; j++) {
        global_mega_glove[i][j+start] = ghostly_mega_glove[i][j];
      }
    }
  }
  // let's send to root, dedup, then broadcast
  if (me == 0) {
    MPI_Gatherv(MPI_IN_PLACE, ghostly_num_mega, column, // Note: some values ignored for MPI_IN_PLACE
                &(global_mega_glove[0][0]), allncols, allstarts,
                column, 0, world);
  } else {
    MPI_Gatherv(&(global_mega_glove[0][start]), ghostly_num_mega, column,
                &(global_mega_glove[0][0]), allncols, allstarts,
                column, 0, world);
  }

  if (me == 0) dedup_mega_gloves(GLOBAL); // global_mega_glove mode
  MPI_Bcast(&global_megasize,1,MPI_INT,0,world);
  MPI_Bcast(&(global_mega_glove[0][0]), global_megasize, column, 0, world);

  delete [] allstarts;
  delete [] allncols;

  MPI_Type_free(&column);
  MPI_Type_free(&columnunsized);
#endif
}

/* ----------------------------------------------------------------------
update molecule IDs, charges, types, special lists and all topology
------------------------------------------------------------------------- */

void FixBondReact::update_everything()
{
  int nlocal; // must be defined after create_atoms
  int *type = atom->type;
  int **nspecial = atom->nspecial;
  tagint **special = atom->special;

  int **bond_type = atom->bond_type;
  tagint **bond_atom = atom->bond_atom;
  int *num_bond = atom->num_bond;

  // used when deleting atoms
  int ndel,ndelone;
  int *mark;
  tagint *tag = atom->tag;
  AtomVec *avec = atom->avec;

  // update atom->nbonds, etc.
  // TODO: correctly tally with 'newton off'
  int delta_bonds = 0;
  int delta_angle = 0;
  int delta_dihed = 0;
  int delta_imprp = 0;

  // pass through twice
  // redefining 'update_num_mega' and 'update_mega_glove' each time
  //  first pass: when glove is all local atoms
  //  second pass: search for local atoms in global_mega_glove
  // add check for local atoms as well

  int update_num_mega;
  tagint **update_mega_glove;
  memory->create(update_mega_glove,max_natoms+1,MAX(local_num_mega,global_megasize),"bond/react:update_mega_glove");

  for (int pass = 0; pass < 2; pass++) {
    update_num_mega = 0;
    int *iskip = new int[nreacts];
    for (int i = 0; i < nreacts; i++) iskip[i] = 0;
    if (pass == 0) {
      for (int i = 0; i < local_num_mega; i++) {
        rxnID = local_mega_glove[0][i];
        // reactions already shuffled from dedup procedure, so can skip first N
        if (iskip[rxnID]++ < nlocalskips[rxnID]) continue;
        for (int j = 0; j < max_natoms+1; j++)
          update_mega_glove[j][update_num_mega] = local_mega_glove[j][i];
        update_num_mega++;
      }
    } else if (pass == 1) {
      for (int i = 0; i < global_megasize; i++) {
        rxnID = global_mega_glove[0][i];
        // reactions already shuffled from dedup procedure, so can skip first N
        if (iskip[rxnID]++ < nghostlyskips[rxnID]) continue;

        // we can insert atoms here, now that reactions are finalized
        // can't do it any earlier, due to skipped reactions (max_rxn)
        // reactions that create atoms are always treated as 'global'
        if (create_atoms_flag[rxnID] == 1) {
          onemol = atom->molecules[unreacted_mol[rxnID]];
          twomol = atom->molecules[reacted_mol[rxnID]];
          if (insert_atoms(global_mega_glove,i))
          ; else { // create aborted
            reaction_count_total[rxnID]--;
            continue;
          }
        }

        for (int j = 0; j < max_natoms+1; j++)
          update_mega_glove[j][update_num_mega] = global_mega_glove[j][i];
        update_num_mega++;
      }
    }
    delete [] iskip;

    // mark to-delete atoms
    nlocal = atom->nlocal;
    mark = new int[nlocal];
    for (int i = 0; i < nlocal; i++) mark[i] = 0;
    for (int i = 0; i < update_num_mega; i++) {
      rxnID = update_mega_glove[0][i];
      onemol = atom->molecules[unreacted_mol[rxnID]];
      for (int j = 0; j < onemol->natoms; j++) {
        int iatom = atom->map(update_mega_glove[j+1][i]);
        if (delete_atoms[j][rxnID] == 1 && iatom >= 0 && iatom < nlocal) {
          mark[iatom] = 1;
        }
      }
    }

    // update charges and types of landlocked atoms
    for (int i = 0; i < update_num_mega; i++) {
      rxnID = update_mega_glove[0][i];
      twomol = atom->molecules[reacted_mol[rxnID]];
      for (int j = 0; j < twomol->natoms; j++) {
        int jj = equivalences[j][1][rxnID]-1;
        if (atom->map(update_mega_glove[jj+1][i]) >= 0 &&
            atom->map(update_mega_glove[jj+1][i]) < nlocal) {
          if (landlocked_atoms[j][rxnID] == 1)
            type[atom->map(update_mega_glove[jj+1][i])] = twomol->type[j];
          if (twomol->qflag && atom->q_flag && custom_charges[jj][rxnID] == 1) {
            double *q = atom->q;
            q[atom->map(update_mega_glove[jj+1][i])] = twomol->q[j];
          }
        }
      }
    }

    int insert_num;
    // very nice and easy to completely overwrite special bond info for landlocked atoms
    for (int i = 0; i < update_num_mega; i++) {
      rxnID = update_mega_glove[0][i];
      twomol = atom->molecules[reacted_mol[rxnID]];
      for (int j = 0; j < twomol->natoms; j++) {
        int jj = equivalences[j][1][rxnID]-1;
        if (atom->map(update_mega_glove[jj+1][i]) < nlocal && atom->map(update_mega_glove[jj+1][i]) >= 0) {
          if (landlocked_atoms[j][rxnID] == 1) {
            for (int k = 0; k < 3; k++) {
              nspecial[atom->map(update_mega_glove[jj+1][i])][k] = twomol->nspecial[j][k];
            }
            for (int p = 0; p < twomol->nspecial[j][2]; p++) {
              special[atom->map(update_mega_glove[jj+1][i])][p] = update_mega_glove[equivalences[twomol->special[j][p]-1][1][rxnID]][i];
            }
          }
          // now delete and replace landlocked atoms from non-landlocked atoms' special info
          if (landlocked_atoms[j][rxnID] == 0) {
            for (int k = nspecial[atom->map(update_mega_glove[jj+1][i])][2]-1; k > -1; k--) {
              for (int p = 0; p < twomol->natoms; p++) {
                int pp = equivalences[p][1][rxnID]-1;
                if (p!=j && special[atom->map(update_mega_glove[jj+1][i])][k] == update_mega_glove[pp+1][i]
                    && landlocked_atoms[p][rxnID] == 1) {
                  for (int n = k; n < nspecial[atom->map(update_mega_glove[jj+1][i])][2]-1; n++) {
                    special[atom->map(update_mega_glove[jj+1][i])][n] = special[atom->map(update_mega_glove[jj+1][i])][n+1];
                  }
                  if (k+1 > nspecial[atom->map(update_mega_glove[jj+1][i])][1]) {
                    nspecial[atom->map(update_mega_glove[jj+1][i])][2]--;
                  } else if (k+1 > nspecial[atom->map(update_mega_glove[jj+1][i])][0]) {
                    nspecial[atom->map(update_mega_glove[jj+1][i])][1]--;
                    nspecial[atom->map(update_mega_glove[jj+1][i])][2]--;
                  } else {
                    nspecial[atom->map(update_mega_glove[jj+1][i])][0]--;
                    nspecial[atom->map(update_mega_glove[jj+1][i])][1]--;
                    nspecial[atom->map(update_mega_glove[jj+1][i])][2]--;
                  }
                  break;
                }
              }
            }
            // now reassign from reacted template
            for (int k = 0; k < twomol->nspecial[j][2]; k++) {
              if (landlocked_atoms[twomol->special[j][k]-1][rxnID] == 1) {
                if (k > twomol->nspecial[j][1] - 1) {
                  insert_num = nspecial[atom->map(update_mega_glove[jj+1][i])][2]++;
                } else if (k > twomol->nspecial[j][0] - 1) {
                  insert_num = nspecial[atom->map(update_mega_glove[jj+1][i])][1]++;
                  nspecial[atom->map(update_mega_glove[jj+1][i])][2]++;
                } else {
                  insert_num = nspecial[atom->map(update_mega_glove[jj+1][i])][0]++;
                  nspecial[atom->map(update_mega_glove[jj+1][i])][1]++;
                  nspecial[atom->map(update_mega_glove[jj+1][i])][2]++;
                }
                if (nspecial[atom->map(update_mega_glove[jj+1][i])][2] > atom->maxspecial)
                  error->one(FLERR,"Bond/react special bond generation overflow");
                for (int n = nspecial[atom->map(update_mega_glove[jj+1][i])][2]-1; n > insert_num; n--) {
                  special[atom->map(update_mega_glove[jj+1][i])][n] = special[atom->map(update_mega_glove[jj+1][i])][n-1];
                }
                special[atom->map(update_mega_glove[jj+1][i])][insert_num] = update_mega_glove[equivalences[twomol->special[j][k]-1][1][rxnID]][i];
              }
            }
          }
        }
      }
    }

    // next let's update bond info
    // cool thing is, newton_bond issues are already taken care of in templates
    // same with class2 improper issues, which is why this fix started in the first place
    for (int i = 0; i < update_num_mega; i++) {
      rxnID = update_mega_glove[0][i];
      twomol = atom->molecules[reacted_mol[rxnID]];
      // let's first delete all bond info about landlocked atoms
      for (int j = 0; j < twomol->natoms; j++) {
        int jj = equivalences[j][1][rxnID]-1;
        if (atom->map(update_mega_glove[jj+1][i]) < nlocal && atom->map(update_mega_glove[jj+1][i]) >= 0) {
          if (landlocked_atoms[j][rxnID] == 1) {
            delta_bonds -= num_bond[atom->map(update_mega_glove[jj+1][i])];
            num_bond[atom->map(update_mega_glove[jj+1][i])] = 0;
          }
          if (landlocked_atoms[j][rxnID] == 0) {
            for (int p = num_bond[atom->map(update_mega_glove[jj+1][i])]-1; p > -1 ; p--) {
              for (int n = 0; n < twomol->natoms; n++) {
                int nn = equivalences[n][1][rxnID]-1;
                if (n!=j && bond_atom[atom->map(update_mega_glove[jj+1][i])][p] == update_mega_glove[nn+1][i] && landlocked_atoms[n][rxnID] == 1) {
                  for (int m = p; m < num_bond[atom->map(update_mega_glove[jj+1][i])]-1; m++) {
                    bond_type[atom->map(update_mega_glove[jj+1][i])][m] = bond_type[atom->map(update_mega_glove[jj+1][i])][m+1];
                    bond_atom[atom->map(update_mega_glove[jj+1][i])][m] = bond_atom[atom->map(update_mega_glove[jj+1][i])][m+1];
                  }
                  num_bond[atom->map(update_mega_glove[jj+1][i])]--;
                  delta_bonds--;
                }
              }
            }
          }
        }
      }
      // now let's add the new bond info.
      for (int j = 0; j < twomol->natoms; j++) {
        int jj = equivalences[j][1][rxnID]-1;
        if (atom->map(update_mega_glove[jj+1][i]) < nlocal && atom->map(update_mega_glove[jj+1][i]) >= 0) {
          if (landlocked_atoms[j][rxnID] == 1)  {
            num_bond[atom->map(update_mega_glove[jj+1][i])] = twomol->num_bond[j];
            delta_bonds += twomol->num_bond[j];
            for (int p = 0; p < twomol->num_bond[j]; p++) {
              bond_type[atom->map(update_mega_glove[jj+1][i])][p] = twomol->bond_type[j][p];
              bond_atom[atom->map(update_mega_glove[jj+1][i])][p] = update_mega_glove[equivalences[twomol->bond_atom[j][p]-1][1][rxnID]][i];
            }
          }
          if (landlocked_atoms[j][rxnID] == 0) {
            for (int p = 0; p < twomol->num_bond[j]; p++) {
              if (landlocked_atoms[twomol->bond_atom[j][p]-1][rxnID] == 1) {
                insert_num = num_bond[atom->map(update_mega_glove[jj+1][i])];
                bond_type[atom->map(update_mega_glove[jj+1][i])][insert_num] = twomol->bond_type[j][p];
                bond_atom[atom->map(update_mega_glove[jj+1][i])][insert_num] = update_mega_glove[equivalences[twomol->bond_atom[j][p]-1][1][rxnID]][i];
                num_bond[atom->map(update_mega_glove[jj+1][i])]++;
                if (num_bond[atom->map(update_mega_glove[jj+1][i])] > atom->bond_per_atom)
                  error->one(FLERR,"Bond/react topology/atom exceed system topology/atom");
                delta_bonds++;
              }
            }
          }
        }
      }
    }

    // Angles! First let's delete all angle info:
    if (force->angle && twomol->angleflag) {
      int *num_angle = atom->num_angle;
      int **angle_type = atom->angle_type;
      tagint **angle_atom1 = atom->angle_atom1;
      tagint **angle_atom2 = atom->angle_atom2;
      tagint **angle_atom3 = atom->angle_atom3;

      for (int i = 0; i < update_num_mega; i++) {
        rxnID = update_mega_glove[0][i];
        twomol = atom->molecules[reacted_mol[rxnID]];
        for (int j = 0; j < twomol->natoms; j++) {
          int jj = equivalences[j][1][rxnID]-1;
          if (atom->map(update_mega_glove[jj+1][i]) < nlocal && atom->map(update_mega_glove[jj+1][i]) >= 0) {
            if (landlocked_atoms[j][rxnID] == 1) {
              delta_angle -= num_angle[atom->map(update_mega_glove[jj+1][i])];
              num_angle[atom->map(update_mega_glove[jj+1][i])] = 0;
            }
            if (landlocked_atoms[j][rxnID] == 0) {
              for (int p = num_angle[atom->map(update_mega_glove[jj+1][i])]-1; p > -1; p--) {
                for (int n = 0; n < twomol->natoms; n++) {
                  int nn = equivalences[n][1][rxnID]-1;
                  if (n!=j && landlocked_atoms[n][rxnID] == 1 &&
                      (angle_atom1[atom->map(update_mega_glove[jj+1][i])][p] == update_mega_glove[nn+1][i] ||
                       angle_atom2[atom->map(update_mega_glove[jj+1][i])][p] == update_mega_glove[nn+1][i] ||
                       angle_atom3[atom->map(update_mega_glove[jj+1][i])][p] == update_mega_glove[nn+1][i])) {
                    for (int m = p; m < num_angle[atom->map(update_mega_glove[jj+1][i])]-1; m++) {
                      angle_type[atom->map(update_mega_glove[jj+1][i])][m] = angle_type[atom->map(update_mega_glove[jj+1][i])][m+1];
                      angle_atom1[atom->map(update_mega_glove[jj+1][i])][m] = angle_atom1[atom->map(update_mega_glove[jj+1][i])][m+1];
                      angle_atom2[atom->map(update_mega_glove[jj+1][i])][m] = angle_atom2[atom->map(update_mega_glove[jj+1][i])][m+1];
                      angle_atom3[atom->map(update_mega_glove[jj+1][i])][m] = angle_atom3[atom->map(update_mega_glove[jj+1][i])][m+1];
                    }
                    num_angle[atom->map(update_mega_glove[jj+1][i])]--;
                    delta_angle--;
                    break;
                  }
                }
              }
            }
          }
        }
        // now let's add the new angle info.
        for (int j = 0; j < twomol->natoms; j++) {
          int jj = equivalences[j][1][rxnID]-1;
          if (atom->map(update_mega_glove[jj+1][i]) < nlocal && atom->map(update_mega_glove[jj+1][i]) >= 0) {
            if (landlocked_atoms[j][rxnID] == 1) {
              num_angle[atom->map(update_mega_glove[jj+1][i])] = twomol->num_angle[j];
              delta_angle += twomol->num_angle[j];
              for (int p = 0; p < twomol->num_angle[j]; p++) {
                angle_type[atom->map(update_mega_glove[jj+1][i])][p] = twomol->angle_type[j][p];
                angle_atom1[atom->map(update_mega_glove[jj+1][i])][p] = update_mega_glove[equivalences[twomol->angle_atom1[j][p]-1][1][rxnID]][i];
                angle_atom2[atom->map(update_mega_glove[jj+1][i])][p] = update_mega_glove[equivalences[twomol->angle_atom2[j][p]-1][1][rxnID]][i];
                angle_atom3[atom->map(update_mega_glove[jj+1][i])][p] = update_mega_glove[equivalences[twomol->angle_atom3[j][p]-1][1][rxnID]][i];
              }
            }
            if (landlocked_atoms[j][rxnID] == 0) {
              for (int p = 0; p < twomol->num_angle[j]; p++) {
                if (landlocked_atoms[twomol->angle_atom1[j][p]-1][rxnID] == 1 ||
                    landlocked_atoms[twomol->angle_atom2[j][p]-1][rxnID] == 1 ||
                    landlocked_atoms[twomol->angle_atom3[j][p]-1][rxnID] == 1) {
                  insert_num = num_angle[atom->map(update_mega_glove[jj+1][i])];
                  angle_type[atom->map(update_mega_glove[jj+1][i])][insert_num] = twomol->angle_type[j][p];
                  angle_atom1[atom->map(update_mega_glove[jj+1][i])][insert_num] = update_mega_glove[equivalences[twomol->angle_atom1[j][p]-1][1][rxnID]][i];
                  angle_atom2[atom->map(update_mega_glove[jj+1][i])][insert_num] = update_mega_glove[equivalences[twomol->angle_atom2[j][p]-1][1][rxnID]][i];
                  angle_atom3[atom->map(update_mega_glove[jj+1][i])][insert_num] = update_mega_glove[equivalences[twomol->angle_atom3[j][p]-1][1][rxnID]][i];
                  num_angle[atom->map(update_mega_glove[jj+1][i])]++;
                  if (num_angle[atom->map(update_mega_glove[jj+1][i])] > atom->angle_per_atom)
                    error->one(FLERR,"Bond/react topology/atom exceed system topology/atom");
                  delta_angle++;
                }
              }
            }
          }
        }
      }
    }

    // Dihedrals! first let's delete all dihedral info for landlocked atoms
    if (force->dihedral && twomol->dihedralflag) {
      int *num_dihedral = atom->num_dihedral;
      int **dihedral_type = atom->dihedral_type;
      tagint **dihedral_atom1 = atom->dihedral_atom1;
      tagint **dihedral_atom2 = atom->dihedral_atom2;
      tagint **dihedral_atom3 = atom->dihedral_atom3;
      tagint **dihedral_atom4 = atom->dihedral_atom4;

      for (int i = 0; i < update_num_mega; i++) {
        rxnID = update_mega_glove[0][i];
        twomol = atom->molecules[reacted_mol[rxnID]];
        for (int j = 0; j < twomol->natoms; j++) {
          int jj = equivalences[j][1][rxnID]-1;
          if (atom->map(update_mega_glove[jj+1][i]) < nlocal && atom->map(update_mega_glove[jj+1][i]) >= 0) {
            if (landlocked_atoms[j][rxnID] == 1) {
              delta_dihed -= num_dihedral[atom->map(update_mega_glove[jj+1][i])];
              num_dihedral[atom->map(update_mega_glove[jj+1][i])] = 0;
            }
            if (landlocked_atoms[j][rxnID] == 0) {
              for (int p = num_dihedral[atom->map(update_mega_glove[jj+1][i])]-1; p > -1; p--) {
                for (int n = 0; n < twomol->natoms; n++) {
                  int nn = equivalences[n][1][rxnID]-1;
                  if (n!=j && landlocked_atoms[n][rxnID] == 1 &&
                      (dihedral_atom1[atom->map(update_mega_glove[jj+1][i])][p] == update_mega_glove[nn+1][i] ||
                       dihedral_atom2[atom->map(update_mega_glove[jj+1][i])][p] == update_mega_glove[nn+1][i] ||
                       dihedral_atom3[atom->map(update_mega_glove[jj+1][i])][p] == update_mega_glove[nn+1][i] ||
                       dihedral_atom4[atom->map(update_mega_glove[jj+1][i])][p] == update_mega_glove[nn+1][i])) {
                    for (int m = p; m < num_dihedral[atom->map(update_mega_glove[jj+1][i])]-1; m++) {
                      dihedral_type[atom->map(update_mega_glove[jj+1][i])][m] = dihedral_type[atom->map(update_mega_glove[jj+1][i])][m+1];
                      dihedral_atom1[atom->map(update_mega_glove[jj+1][i])][m] = dihedral_atom1[atom->map(update_mega_glove[jj+1][i])][m+1];
                      dihedral_atom2[atom->map(update_mega_glove[jj+1][i])][m] = dihedral_atom2[atom->map(update_mega_glove[jj+1][i])][m+1];
                      dihedral_atom3[atom->map(update_mega_glove[jj+1][i])][m] = dihedral_atom3[atom->map(update_mega_glove[jj+1][i])][m+1];
                      dihedral_atom4[atom->map(update_mega_glove[jj+1][i])][m] = dihedral_atom4[atom->map(update_mega_glove[jj+1][i])][m+1];
                    }
                    num_dihedral[atom->map(update_mega_glove[jj+1][i])]--;
                    delta_dihed--;
                    break;
                  }
                }
              }
            }
          }
        }
        // now let's add new dihedral info
        for (int j = 0; j < twomol->natoms; j++) {
          int jj = equivalences[j][1][rxnID]-1;
          if (atom->map(update_mega_glove[jj+1][i]) < nlocal && atom->map(update_mega_glove[jj+1][i]) >= 0) {
            if (landlocked_atoms[j][rxnID] == 1) {
              num_dihedral[atom->map(update_mega_glove[jj+1][i])] = twomol->num_dihedral[j];
              delta_dihed += twomol->num_dihedral[j];
              for (int p = 0; p < twomol->num_dihedral[j]; p++) {
                dihedral_type[atom->map(update_mega_glove[jj+1][i])][p] = twomol->dihedral_type[j][p];
                dihedral_atom1[atom->map(update_mega_glove[jj+1][i])][p] = update_mega_glove[equivalences[twomol->dihedral_atom1[j][p]-1][1][rxnID]][i];
                dihedral_atom2[atom->map(update_mega_glove[jj+1][i])][p] = update_mega_glove[equivalences[twomol->dihedral_atom2[j][p]-1][1][rxnID]][i];
                dihedral_atom3[atom->map(update_mega_glove[jj+1][i])][p] = update_mega_glove[equivalences[twomol->dihedral_atom3[j][p]-1][1][rxnID]][i];
                dihedral_atom4[atom->map(update_mega_glove[jj+1][i])][p] = update_mega_glove[equivalences[twomol->dihedral_atom4[j][p]-1][1][rxnID]][i];
              }
            }
            if (landlocked_atoms[j][rxnID] == 0) {
              for (int p = 0; p < twomol->num_dihedral[j]; p++) {
                if (landlocked_atoms[twomol->dihedral_atom1[j][p]-1][rxnID] == 1 ||
                    landlocked_atoms[twomol->dihedral_atom2[j][p]-1][rxnID] == 1 ||
                    landlocked_atoms[twomol->dihedral_atom3[j][p]-1][rxnID] == 1 ||
                    landlocked_atoms[twomol->dihedral_atom4[j][p]-1][rxnID] == 1) {
                  insert_num = num_dihedral[atom->map(update_mega_glove[jj+1][i])];
                  dihedral_type[atom->map(update_mega_glove[jj+1][i])][insert_num] = twomol->dihedral_type[j][p];
                  dihedral_atom1[atom->map(update_mega_glove[jj+1][i])][insert_num] = update_mega_glove[equivalences[twomol->dihedral_atom1[j][p]-1][1][rxnID]][i];
                  dihedral_atom2[atom->map(update_mega_glove[jj+1][i])][insert_num] = update_mega_glove[equivalences[twomol->dihedral_atom2[j][p]-1][1][rxnID]][i];
                  dihedral_atom3[atom->map(update_mega_glove[jj+1][i])][insert_num] = update_mega_glove[equivalences[twomol->dihedral_atom3[j][p]-1][1][rxnID]][i];
                  dihedral_atom4[atom->map(update_mega_glove[jj+1][i])][insert_num] = update_mega_glove[equivalences[twomol->dihedral_atom4[j][p]-1][1][rxnID]][i];
                  num_dihedral[atom->map(update_mega_glove[jj+1][i])]++;
                  if (num_dihedral[atom->map(update_mega_glove[jj+1][i])] > atom->dihedral_per_atom)
                    error->one(FLERR,"Bond/react topology/atom exceed system topology/atom");
                  delta_dihed++;
                }
              }
            }
          }
        }
      }
    }

    // finally IMPROPERS!!!! first let's delete all improper info for landlocked atoms
    if (force->improper && twomol->improperflag) {
      int *num_improper = atom->num_improper;
      int **improper_type = atom->improper_type;
      tagint **improper_atom1 = atom->improper_atom1;
      tagint **improper_atom2 = atom->improper_atom2;
      tagint **improper_atom3 = atom->improper_atom3;
      tagint **improper_atom4 = atom->improper_atom4;

      for (int i = 0; i < update_num_mega; i++) {
        rxnID = update_mega_glove[0][i];
        twomol = atom->molecules[reacted_mol[rxnID]];
        for (int j = 0; j < twomol->natoms; j++) {
          int jj = equivalences[j][1][rxnID]-1;
          if (atom->map(update_mega_glove[jj+1][i]) < nlocal && atom->map(update_mega_glove[jj+1][i]) >= 0) {
            if (landlocked_atoms[j][rxnID] == 1) {
              delta_imprp -= num_improper[atom->map(update_mega_glove[jj+1][i])];
              num_improper[atom->map(update_mega_glove[jj+1][i])] = 0;
            }
            if (landlocked_atoms[j][rxnID] == 0) {
              for (int p = num_improper[atom->map(update_mega_glove[jj+1][i])]-1; p > -1; p--) {
                for (int n = 0; n < twomol->natoms; n++) {
                  int nn = equivalences[n][1][rxnID]-1;
                  if (n!=j && landlocked_atoms[n][rxnID] == 1 &&
                      (improper_atom1[atom->map(update_mega_glove[jj+1][i])][p] == update_mega_glove[nn+1][i] ||
                       improper_atom2[atom->map(update_mega_glove[jj+1][i])][p] == update_mega_glove[nn+1][i] ||
                       improper_atom3[atom->map(update_mega_glove[jj+1][i])][p] == update_mega_glove[nn+1][i] ||
                       improper_atom4[atom->map(update_mega_glove[jj+1][i])][p] == update_mega_glove[nn+1][i])) {
                    for (int m = p; m < num_improper[atom->map(update_mega_glove[jj+1][i])]-1; m++) {
                      improper_type[atom->map(update_mega_glove[jj+1][i])][m] = improper_type[atom->map(update_mega_glove[jj+1][i])][m+1];
                      improper_atom1[atom->map(update_mega_glove[jj+1][i])][m] = improper_atom1[atom->map(update_mega_glove[jj+1][i])][m+1];
                      improper_atom2[atom->map(update_mega_glove[jj+1][i])][m] = improper_atom2[atom->map(update_mega_glove[jj+1][i])][m+1];
                      improper_atom3[atom->map(update_mega_glove[jj+1][i])][m] = improper_atom3[atom->map(update_mega_glove[jj+1][i])][m+1];
                      improper_atom4[atom->map(update_mega_glove[jj+1][i])][m] = improper_atom4[atom->map(update_mega_glove[jj+1][i])][m+1];
                    }
                    num_improper[atom->map(update_mega_glove[jj+1][i])]--;
                    delta_imprp--;
                    break;
                  }
                }
              }
            }
          }
        }
        // now let's add new improper info
        for (int j = 0; j < twomol->natoms; j++) {
          int jj = equivalences[j][1][rxnID]-1;
          if (atom->map(update_mega_glove[jj+1][i]) < nlocal && atom->map(update_mega_glove[jj+1][i]) >= 0) {
            if (landlocked_atoms[j][rxnID] == 1) {
              num_improper[atom->map(update_mega_glove[jj+1][i])] = twomol->num_improper[j];
              delta_imprp += twomol->num_improper[j];
              for (int p = 0; p < twomol->num_improper[j]; p++) {
                improper_type[atom->map(update_mega_glove[jj+1][i])][p] = twomol->improper_type[j][p];
                improper_atom1[atom->map(update_mega_glove[jj+1][i])][p] = update_mega_glove[equivalences[twomol->improper_atom1[j][p]-1][1][rxnID]][i];
                improper_atom2[atom->map(update_mega_glove[jj+1][i])][p] = update_mega_glove[equivalences[twomol->improper_atom2[j][p]-1][1][rxnID]][i];
                improper_atom3[atom->map(update_mega_glove[jj+1][i])][p] = update_mega_glove[equivalences[twomol->improper_atom3[j][p]-1][1][rxnID]][i];
                improper_atom4[atom->map(update_mega_glove[jj+1][i])][p] = update_mega_glove[equivalences[twomol->improper_atom4[j][p]-1][1][rxnID]][i];
              }
            }
            if (landlocked_atoms[j][rxnID] == 0) {
              for (int p = 0; p < twomol->num_improper[j]; p++) {
                if (landlocked_atoms[twomol->improper_atom1[j][p]-1][rxnID] == 1 ||
                    landlocked_atoms[twomol->improper_atom2[j][p]-1][rxnID] == 1 ||
                    landlocked_atoms[twomol->improper_atom3[j][p]-1][rxnID] == 1 ||
                    landlocked_atoms[twomol->improper_atom4[j][p]-1][rxnID] == 1) {
                  insert_num = num_improper[atom->map(update_mega_glove[jj+1][i])];
                  improper_type[atom->map(update_mega_glove[jj+1][i])][insert_num] = twomol->improper_type[j][p];
                  improper_atom1[atom->map(update_mega_glove[jj+1][i])][insert_num] = update_mega_glove[equivalences[twomol->improper_atom1[j][p]-1][1][rxnID]][i];
                  improper_atom2[atom->map(update_mega_glove[jj+1][i])][insert_num] = update_mega_glove[equivalences[twomol->improper_atom2[j][p]-1][1][rxnID]][i];
                  improper_atom3[atom->map(update_mega_glove[jj+1][i])][insert_num] = update_mega_glove[equivalences[twomol->improper_atom3[j][p]-1][1][rxnID]][i];
                  improper_atom4[atom->map(update_mega_glove[jj+1][i])][insert_num] = update_mega_glove[equivalences[twomol->improper_atom4[j][p]-1][1][rxnID]][i];
                  num_improper[atom->map(update_mega_glove[jj+1][i])]++;
                  if (num_improper[atom->map(update_mega_glove[jj+1][i])] > atom->improper_per_atom)
                    error->one(FLERR,"Bond/react topology/atom exceed system topology/atom");
                  delta_imprp++;
                }
              }
            }
          }
        }
      }
    }

  }

  memory->destroy(update_mega_glove);

  // delete atoms. taken from fix_evaporate. but don't think it needs to be in pre_exchange
  // loop in reverse order to avoid copying marked atoms
  ndel = ndelone = 0;
  for (int i = atom->nlocal-1; i >= 0; i--) {
    if (mark[i] == 1) {
      avec->copy(atom->nlocal-1,i,1);
      atom->nlocal--;
      ndelone++;

      if (atom->avec->bonds_allow) {
        if (force->newton_bond) delta_bonds += atom->num_bond[i];
        else {
          for (int j = 0; j < atom->num_bond[i]; j++) {
            if (tag[i] < atom->bond_atom[i][j]) delta_bonds++;
          }
        }
      }
      if (atom->avec->angles_allow) {
        if (force->newton_bond) delta_angle += atom->num_angle[i];
        else {
          for (int j = 0; j < atom->num_angle[i]; j++) {
            int m = atom->map(atom->angle_atom2[i][j]);
            if (m >= 0 && m < nlocal) delta_angle++;
          }
        }
      }
      if (atom->avec->dihedrals_allow) {
        if (force->newton_bond) delta_dihed += atom->num_dihedral[i];
        else {
          for (int j = 0; j < atom->num_dihedral[i]; j++) {
            int m = atom->map(atom->dihedral_atom2[i][j]);
            if (m >= 0 && m < nlocal) delta_dihed++;
          }
        }
      }
      if (atom->avec->impropers_allow) {
        if (force->newton_bond) delta_imprp += atom->num_improper[i];
        else {
          for (int j = 0; j < atom->num_improper[i]; j++) {
            int m = atom->map(atom->improper_atom2[i][j]);
            if (m >= 0 && m < nlocal) delta_imprp++;
          }
        }
      }
    }
  }
  delete [] mark;

  MPI_Allreduce(&ndelone,&ndel,1,MPI_INT,MPI_SUM,world);

  atom->natoms -= ndel;
  // done deleting atoms

  // reset mol ids
  if (reset_mol_ids_flag) reset_mol_ids->reset();

  // something to think about: this could done much more concisely if
  // all atom-level info (bond,angles, etc...) were kinda inherited from a common data struct --JG

  int Tdelta_bonds;
  MPI_Allreduce(&delta_bonds,&Tdelta_bonds,1,MPI_INT,MPI_SUM,world);
  atom->nbonds += Tdelta_bonds;

  int Tdelta_angle;
  MPI_Allreduce(&delta_angle,&Tdelta_angle,1,MPI_INT,MPI_SUM,world);
  atom->nangles += Tdelta_angle;

  int Tdelta_dihed;
  MPI_Allreduce(&delta_dihed,&Tdelta_dihed,1,MPI_INT,MPI_SUM,world);
  atom->ndihedrals += Tdelta_dihed;

  int Tdelta_imprp;
  MPI_Allreduce(&delta_imprp,&Tdelta_imprp,1,MPI_INT,MPI_SUM,world);
  atom->nimpropers += Tdelta_imprp;

  if (ndel && (atom->map_style != Atom::MAP_NONE)) {
    atom->nghost = 0;
    atom->map_init();
    atom->map_set();
  }
<<<<<<< HEAD
}

/* ----------------------------------------------------------------------
insert created atoms
------------------------------------------------------------------------- */

int FixBondReact::insert_atoms(tagint **my_mega_glove, int iupdate)
{
  // inserting atoms based off fix_deposit->pre_exchange
  int flag;
  imageint *imageflags;
  double **coords,lamda[3],rotmat[3][3],vnew[3];
  double *newcoord;
  double **v = atom->v;
  double t,delx,dely,delz,rsq;

  memory->create(coords,twomol->natoms,3,"bond/react:coords");
  memory->create(imageflags,twomol->natoms,"bond/react:imageflags");

  double *sublo,*subhi;
  if (domain->triclinic == 0) {
    sublo = domain->sublo;
    subhi = domain->subhi;
  } else {
    sublo = domain->sublo_lamda;
    subhi = domain->subhi_lamda;
  }

  // find current max atom and molecule IDs
  tagint *tag = atom->tag;
  double **x = atom->x;
  tagint *molecule = atom->molecule;
  int nlocal = atom->nlocal;

  tagint maxtag_all,maxmol_all;
  tagint max = 0;
  for (int i = 0; i < nlocal; i++) max = MAX(max,tag[i]);
  MPI_Allreduce(&max,&maxtag_all,1,MPI_LMP_TAGINT,MPI_MAX,world);

  max = 0;
  for (int i = 0; i < nlocal; i++) max = MAX(max,molecule[i]);
  MPI_Allreduce(&max,&maxmol_all,1,MPI_LMP_TAGINT,MPI_MAX,world);

  int dimension = domain->dimension;

  // only proc that owns reacting atom (use ibonding),
  // fits post-reaction template to reaction site, for creating atoms
  int n2superpose = 0;
  for (int j = 0; j < twomol->natoms; j++) {
    if (modify_create_fragid[rxnID] >= 0)
      if (!twomol->fragmentmask[modify_create_fragid[rxnID]][j]) continue;
    if (!create_atoms[j][rxnID] && !delete_atoms[equivalences[j][1][rxnID]][rxnID])
      n2superpose++;
  }

  int ifit = atom->map(my_mega_glove[ibonding[rxnID]+1][iupdate]); // use this local ID to find fitting proc
  Superpose3D<double, double **> superposer(n2superpose);
  int fitroot = 0;
  if (ifit >= 0 && ifit < atom->nlocal) {
    fitroot = me;

    // get 'temperatere' averaged over site, used for created atoms' vels
    t = get_temperature(my_mega_glove,1,iupdate);

    double **xfrozen; // coordinates for the "frozen" target molecule
    double **xmobile; // coordinates for the "mobile" molecule
    memory->create(xfrozen,n2superpose,3,"bond/react:xfrozen");
    memory->create(xmobile,n2superpose,3,"bond/react:xmobile");
    tagint iatom;
    tagint iref = -1; // choose first atom as reference
    int fit_incr = 0;
    for (int j = 0; j < twomol->natoms; j++) {
      if (modify_create_fragid[rxnID] >= 0)
        if (!twomol->fragmentmask[modify_create_fragid[rxnID]][j]) continue;
      int ipre = equivalences[j][1][rxnID]-1; // equiv pre-reaction template index
      if (!create_atoms[j][rxnID] && !delete_atoms[ipre][rxnID]) {
        if (atom->map(my_mega_glove[ipre+1][iupdate]) < 0) {
          printf("WARNING: eligible atoms skipped for created-atoms fit on %d\n",me);
          continue;
        }
        iatom = atom->map(my_mega_glove[ipre+1][iupdate]);
        if (iref == -1) iref = iatom;
        iatom = domain->closest_image(iref,iatom);
        for (int k = 0; k < 3; k++) {
          xfrozen[fit_incr][k] = x[iatom][k];
          xmobile[fit_incr][k] = twomol->x[j][k];
        }
        fit_incr++;
      }
    }
    double rmsd = superposer.Superpose(xfrozen, xmobile);
    for (int i = 0; i < 3; i++)
      for (int j = 0; j < 3; j++)
        rotmat[i][j] = superposer.R[i][j];
    memory->destroy(xfrozen);
    memory->destroy(xmobile);
  }
  MPI_Allreduce(MPI_IN_PLACE,&fitroot,1,MPI_INT,MPI_SUM,world);
  MPI_Bcast(&t,1,MPI_DOUBLE,fitroot,world);

  // get coordinates and image flags
  for (int m = 0; m < twomol->natoms; m++) {
    if (create_atoms[m][rxnID] == 1) {
      // apply optimal rotation/translation for created atom coords
      // also map coords back into simulation box
      if (fitroot == me) {
        MathExtra::matvec(rotmat,twomol->x[m],coords[m]);
        for (int i = 0; i < 3; i++) coords[m][i] += superposer.T[i];
        imageflags[m] = atom->image[ifit];
        domain->remap(coords[m],imageflags[m]);
      }
      MPI_Bcast(&imageflags[m],1,MPI_LMP_IMAGEINT,fitroot,world);
      MPI_Bcast(coords[m],3,MPI_DOUBLE,fitroot,world);
    }
  }

  // check distance between any existing atom and inserted atom
  // if less than near, abort
  if (nearsq[rxnID] > 0) {
    int abortflag = 0;
    for (int m = 0; m < twomol->natoms; m++) {
      if (create_atoms[m][rxnID] == 1) {
        for (int i = 0; i < nlocal; i++) {
          delx = coords[m][0] - x[i][0];
          dely = coords[m][1] - x[i][1];
          delz = coords[m][2] - x[i][2];
          domain->minimum_image(delx,dely,delz);
          rsq = delx*delx + dely*dely + delz*delz;
          if (rsq < nearsq[rxnID]) {
            abortflag = 1;
            break;
          }
        }
        if (abortflag) break;
      }
    }
    MPI_Allreduce(MPI_IN_PLACE,&abortflag,1,MPI_INT,MPI_MAX,world);
    if (abortflag) {
      memory->destroy(coords);
      memory->destroy(imageflags);
      return 0;
    }
  }

  // clear ghost count and any ghost bonus data internal to AtomVec
  // same logic as beginning of Comm::exchange()
  // do it now b/c inserting atoms will overwrite ghost atoms
  atom->nghost = 0;
  atom->avec->clear_bonus();

  // check if new atoms are in my sub-box or above it if I am highest proc
  // if so, add atom to my list via create_atom()
  // initialize additional info about the atoms
  // set group mask to "all" plus fix group
  int preID; // new equivalences index
  int add_count = 0;
  for (int m = 0; m < twomol->natoms; m++) {
    if (create_atoms[m][rxnID] == 1) {
      // increase atom count
      add_count++;
      preID = onemol->natoms+add_count;

      if (domain->triclinic) {
        domain->x2lamda(coords[m],lamda);
        newcoord = lamda;
      } else newcoord = coords[m];

      flag = 0;
      if (newcoord[0] >= sublo[0] && newcoord[0] < subhi[0] &&
          newcoord[1] >= sublo[1] && newcoord[1] < subhi[1] &&
          newcoord[2] >= sublo[2] && newcoord[2] < subhi[2]) flag = 1;
      else if (dimension == 3 && newcoord[2] >= domain->boxhi[2]) {
        if (comm->layout != Comm::LAYOUT_TILED) {
          if (comm->myloc[2] == comm->procgrid[2]-1 &&
              newcoord[0] >= sublo[0] && newcoord[0] < subhi[0] &&
              newcoord[1] >= sublo[1] && newcoord[1] < subhi[1]) flag = 1;
        } else {
          if (comm->mysplit[2][1] == 1.0 &&
              newcoord[0] >= sublo[0] && newcoord[0] < subhi[0] &&
              newcoord[1] >= sublo[1] && newcoord[1] < subhi[1]) flag = 1;
        }
      } else if (dimension == 2 && newcoord[1] >= domain->boxhi[1]) {
        if (comm->layout != Comm::LAYOUT_TILED) {
          if (comm->myloc[1] == comm->procgrid[1]-1 &&
              newcoord[0] >= sublo[0] && newcoord[0] < subhi[0]) flag = 1;
        } else {
          if (comm->mysplit[1][1] == 1.0 &&
              newcoord[0] >= sublo[0] && newcoord[0] < subhi[0]) flag = 1;
        }
      }

      int root = 0;
      if (flag) {
        root = me;

        atom->avec->create_atom(twomol->type[m],coords[m]);
        int n = atom->nlocal - 1;
        atom->tag[n] = maxtag_all + add_count;

        // locally update mega_glove
        my_mega_glove[preID][iupdate] = atom->tag[n];

        if (atom->molecule_flag) {
          if (twomol->moleculeflag) {
            atom->molecule[n] = maxmol_all + twomol->molecule[m];
          } else {
            atom->molecule[n] = maxmol_all + 1;
          }
        }
        
        atom->mask[n] = 1 | groupbit;
        atom->image[n] = imageflags[m];

        // guess a somewhat reasonable initial velocity based on reaction site
        // further control is possible using bond_react_MASTER_group
        // compute |velocity| corresponding to a given temperature t, using specific atom's mass
        double vtnorm = sqrt(t / (force->mvv2e / (dimension * force->boltz)) / atom->mass[twomol->type[m]]);
        v[n][0] = random[rxnID]->uniform();
        v[n][1] = random[rxnID]->uniform();
        v[n][2] = random[rxnID]->uniform();
        double vnorm = sqrt(v[n][0]*v[n][0] + v[n][1]*v[n][1] + v[n][2]*v[n][2]);
        v[n][0] = v[n][0]/vnorm*vtnorm;
        v[n][1] = v[n][1]/vnorm*vtnorm;
        v[n][2] = v[n][2]/vnorm*vtnorm;
        modify->create_attribute(n);

        // initialize group statuses
        // why aren't these more global...
        int flag;
        int index1 = atom->find_custom("limit_tags",flag);
        int *i_limit_tags = atom->ivector[index1];

        int *i_statted_tags;
        if (stabilization_flag == 1) {
          int index2 = atom->find_custom(statted_id,flag);
          i_statted_tags = atom->ivector[index2];
        }

        int index3 = atom->find_custom("react_tags",flag);
        int *i_react_tags = atom->ivector[index3];

        i_limit_tags[n] = update->ntimestep + 1;
        if (stabilization_flag == 1) i_statted_tags[n] = 0;
        i_react_tags[n] = rxnID;
      }
      // globally update mega_glove and equivalences
      MPI_Allreduce(MPI_IN_PLACE,&root,1,MPI_INT,MPI_SUM,world);
      MPI_Bcast(&my_mega_glove[preID][iupdate],1,MPI_LMP_TAGINT,root,world);
      equivalences[m][0][rxnID] = m+1;
      equivalences[m][1][rxnID] = preID;
      reverse_equiv[preID-1][0][rxnID] = preID;
      reverse_equiv[preID-1][1][rxnID] = m+1;
    }
  }

  // reset global natoms
  // if global map exists, reset it now instead of waiting for comm
  //   since other pre-exchange fixes may use it
  //   invoke map_init() b/c atom count has grown
  atom->natoms += add_count;
  if (atom->natoms < 0)
    error->all(FLERR,"Too many total atoms");
  maxtag_all += add_count;
  if (maxtag_all >= MAXTAGINT)
    error->all(FLERR,"New atom IDs exceed maximum allowed ID");
  if (atom->map_style != Atom::MAP_NONE) {
    atom->map_init();
    atom->map_set();
  }
  // atom creation successful
  memory->destroy(coords);
  memory->destroy(imageflags);
  return 1;
=======
>>>>>>> 96f67ebe
}

/* ----------------------------------------------------------------------
read superimpose file
------------------------------------------------------------------------- */

void FixBondReact::read(int myrxn)
{
  char line[MAXLINE],keyword[MAXLINE];
  char *eof,*ptr;

  // skip 1st line of file
  eof = fgets(line,MAXLINE,fp);
  if (eof == nullptr) error->one(FLERR,"Bond/react: Unexpected end of superimpose file");

  // read header lines
  // skip blank lines or lines that start with "#"
  // stop when read an unrecognized line

  ncreate = 0;
  while (1) {

    readline(line);

    // trim anything from '#' onward
    // if line is blank, continue

    if ((ptr = strchr(line,'#'))) *ptr = '\0';
    if (strspn(line," \t\n\r") == strlen(line)) continue;

    if (strstr(line,"edgeIDs")) sscanf(line,"%d",&nedge);
    else if (strstr(line,"equivalences")) {
      sscanf(line,"%d",&nequivalent);
      if (nequivalent != onemol->natoms)
        error->one(FLERR,"Bond/react: Number of equivalences in map file must "
                   "equal number of atoms in reaction templates");
    }
    else if (strstr(line,"deleteIDs")) sscanf(line,"%d",&ndelete);
    else if (strstr(line,"createIDs")) sscanf(line,"%d",&ncreate);
    else if (strstr(line,"chiralIDs")) sscanf(line,"%d",&nchiral);
    else if (strstr(line,"constraints")) {
      sscanf(line,"%d",&nconstraints[myrxn]);
      if (maxnconstraints < nconstraints[myrxn]) maxnconstraints = nconstraints[myrxn];
      memory->grow(constraints,maxnconstraints,nreacts,"bond/react:constraints");
    } else break;
  }

  // grab keyword and skip next line

  parse_keyword(0,line,keyword);
  readline(line);

  // loop over sections of superimpose file

  int equivflag = 0, bondflag = 0;
  while (strlen(keyword)) {
    if (strcmp(keyword,"InitiatorIDs") == 0 || strcmp(keyword,"BondingIDs") == 0) {
      if (strcmp(keyword,"BondingIDs") == 0)
        if (me == 0) error->warning(FLERR,"Bond/react: The BondingIDs section title has been deprecated. Please use InitiatorIDs instead.");
      bondflag = 1;
      readline(line);
      sscanf(line,"%d",&ibonding[myrxn]);
      if (ibonding[myrxn] > onemol->natoms)
        error->one(FLERR,"Bond/react: Invalid template atom ID in map file");
      readline(line);
      sscanf(line,"%d",&jbonding[myrxn]);
      if (jbonding[myrxn] > onemol->natoms)
        error->one(FLERR,"Bond/react: Invalid template atom ID in map file");
    } else if (strcmp(keyword,"EdgeIDs") == 0) {
      EdgeIDs(line, myrxn);
    } else if (strcmp(keyword,"Equivalences") == 0) {
      equivflag = 1;
      Equivalences(line, myrxn);
    } else if (strcmp(keyword,"DeleteIDs") == 0) {
      DeleteAtoms(line, myrxn);
    } else if (strcmp(keyword,"CreateIDs") == 0) {
      CreateAtoms(line, myrxn);
    } else if (strcmp(keyword,"ChiralIDs") == 0) {
      ChiralCenters(line, myrxn);
    } else if (strcmp(keyword,"Constraints") == 0) {
      ReadConstraints(line, myrxn);
    } else error->one(FLERR,"Bond/react: Unknown section in map file");

    parse_keyword(1,line,keyword);

  }

  // error check
  if (bondflag == 0 || equivflag == 0)
    error->all(FLERR,"Bond/react: Map file missing InitiatorIDs or Equivalences section\n");
}

void FixBondReact::EdgeIDs(char *line, int myrxn)
{
  // puts a 1 at edge(edgeID)

  int tmp;
  for (int i = 0; i < nedge; i++) {
    readline(line);
    sscanf(line,"%d",&tmp);
    if (tmp > onemol->natoms)
      error->one(FLERR,"Bond/react: Invalid template atom ID in map file");
    edge[tmp-1][myrxn] = 1;
  }
}

void FixBondReact::Equivalences(char *line, int myrxn)
{
  int tmp1;
  int tmp2;
  for (int i = 0; i < nequivalent; i++) {
    readline(line);
    sscanf(line,"%d %d",&tmp1,&tmp2);
    if (tmp1 > onemol->natoms || tmp2 > twomol->natoms)
      error->one(FLERR,"Bond/react: Invalid template atom ID in map file");
    //equivalences is-> clmn 1: post-reacted, clmn 2: pre-reacted
    equivalences[tmp2-1][0][myrxn] = tmp2;
    equivalences[tmp2-1][1][myrxn] = tmp1;
    //reverse_equiv is-> clmn 1: pre-reacted, clmn 2: post-reacted
    reverse_equiv[tmp1-1][0][myrxn] = tmp1;
    reverse_equiv[tmp1-1][1][myrxn] = tmp2;
  }
}

void FixBondReact::DeleteAtoms(char *line, int myrxn)
{
  int tmp;
  for (int i = 0; i < ndelete; i++) {
    readline(line);
    sscanf(line,"%d",&tmp);
    if (tmp > onemol->natoms)
      error->one(FLERR,"Bond/react: Invalid template atom ID in map file");
    delete_atoms[tmp-1][myrxn] = 1;
  }
}

void FixBondReact::CreateAtoms(char *line, int myrxn)
{
  create_atoms_flag[myrxn] = 1;
  int tmp;
  for (int i = 0; i < ncreate; i++) {
    readline(line);
    sscanf(line,"%d",&tmp);
    create_atoms[tmp-1][myrxn] = 1;
  }
}

void FixBondReact::CustomCharges(int ifragment, int myrxn)
{
  for (int i = 0; i < onemol->natoms; i++)
    if (onemol->fragmentmask[ifragment][i])
      custom_charges[i][myrxn] = 1;
    else
      custom_charges[i][myrxn] = 0;
}

void FixBondReact::ChiralCenters(char *line, int myrxn)
{
  int tmp;
  for (int i = 0; i < nchiral; i++) {
    readline(line);
    sscanf(line,"%d",&tmp);
    if (tmp > onemol->natoms)
      error->one(FLERR,"Bond/react: Invalid template atom ID in map file");
    chiral_atoms[tmp-1][0][myrxn] = 1;
    if (onemol->xflag == 0)
      error->one(FLERR,"Bond/react: Molecule template 'Coords' section required for chiralIDs keyword");
    if ((int) onemol_nxspecial[tmp-1][0] != 4)
      error->one(FLERR,"Bond/react: Chiral atoms must have exactly four first neighbors");
    for (int j = 0; j < 4; j++) {
      for (int k = j+1; k < 4; k++) {
        if (onemol->type[onemol_xspecial[tmp-1][j]-1] ==
            onemol->type[onemol_xspecial[tmp-1][k]-1])
          error->one(FLERR,"Bond/react: First neighbors of chiral atoms must be of mutually different types");
      }
    }
    // record order of atom types, and coords
    double my4coords[12];
    for (int j = 0; j < 4; j++) {
      chiral_atoms[tmp-1][j+2][myrxn] = onemol->type[onemol_xspecial[tmp-1][j]-1];
      for (int k = 0; k < 3; k++) {
        my4coords[3*j+k] = onemol->x[onemol_xspecial[tmp-1][j]-1][k];
      }
    }
    // get orientation
    chiral_atoms[tmp-1][1][myrxn] = get_chirality(my4coords);
  }
}

void FixBondReact::ReadConstraints(char *line, int myrxn)
{
  double tmp[MAXCONARGS];
  char **strargs,*ptr;
  memory->create(strargs,MAXCONARGS,MAXLINE,"bond/react:strargs");
  char *constraint_type = new char[MAXLINE];
  strcpy(constraintstr[myrxn],"("); // string for boolean constraint logic
  for (int i = 0; i < nconstraints[myrxn]; i++) {
    readline(line);
    if ((ptr = strrchr(line,'('))) { // reverse char search
      strncat(constraintstr[myrxn],line,ptr-line+1);
      line = ptr + 1;
    }
    // 'C' indicates where to sub in next constraint
    strcat(constraintstr[myrxn],"C");
    if ((ptr = strchr(line,')'))) {
      strncat(constraintstr[myrxn],ptr,strrchr(line,')')-ptr+1);
    }
    if ((ptr = strstr(line,"&&"))) {
      strcat(constraintstr[myrxn],"&&");
      *ptr = '\0';
    } else if ((ptr = strstr(line,"||"))) {
      strcat(constraintstr[myrxn],"||");
      *ptr = '\0';
    } else if (i+1 < nconstraints[myrxn]) {
      strcat(constraintstr[myrxn],"&&");
    }
    if ((ptr = strchr(line,')')))
      *ptr = '\0';
    sscanf(line,"%s",constraint_type);
    if (strcmp(constraint_type,"distance") == 0) {
      constraints[i][myrxn].type = DISTANCE;
      sscanf(line,"%*s %s %s %lg %lg",strargs[0],strargs[1],&tmp[0],&tmp[1]);
      readID(strargs[0], i, myrxn, 0);
      readID(strargs[1], i, myrxn, 1);
      // cutoffs
      constraints[i][myrxn].par[0] = tmp[0]*tmp[0]; // using square of distance
      constraints[i][myrxn].par[1] = tmp[1]*tmp[1];
    } else if (strcmp(constraint_type,"angle") == 0) {
      constraints[i][myrxn].type = ANGLE;
      sscanf(line,"%*s %s %s %s %lg %lg",strargs[0],strargs[1],strargs[2],&tmp[0],&tmp[1]);
      readID(strargs[0], i, myrxn, 0);
      readID(strargs[1], i, myrxn, 1);
      readID(strargs[2], i, myrxn, 2);
      constraints[i][myrxn].par[0] = tmp[0]/180.0 * MY_PI;
      constraints[i][myrxn].par[1] = tmp[1]/180.0 * MY_PI;
    } else if (strcmp(constraint_type,"dihedral") == 0) {
      constraints[i][myrxn].type = DIHEDRAL;
      tmp[2] = 181.0; // impossible range
      tmp[3] = 182.0;
      sscanf(line,"%*s %s %s %s %s %lg %lg %lg %lg",strargs[0],strargs[1],
             strargs[2],strargs[3],&tmp[0],&tmp[1],&tmp[2],&tmp[3]);
      readID(strargs[0], i, myrxn, 0);
      readID(strargs[1], i, myrxn, 1);
      readID(strargs[2], i, myrxn, 2);
      readID(strargs[3], i, myrxn, 3);
      constraints[i][myrxn].par[0] = tmp[0]/180.0 * MY_PI;
      constraints[i][myrxn].par[1] = tmp[1]/180.0 * MY_PI;
      constraints[i][myrxn].par[2] = tmp[2]/180.0 * MY_PI;
      constraints[i][myrxn].par[3] = tmp[3]/180.0 * MY_PI;
    } else if (strcmp(constraint_type,"arrhenius") == 0) {
      constraints[i][myrxn].type = ARRHENIUS;
      constraints[i][myrxn].par[0] = narrhenius++;
      sscanf(line,"%*s %lg %lg %lg %lg",&tmp[0],&tmp[1],&tmp[2],&tmp[3]);
      constraints[i][myrxn].par[1] = tmp[0];
      constraints[i][myrxn].par[2] = tmp[1];
      constraints[i][myrxn].par[3] = tmp[2];
      constraints[i][myrxn].par[4] = tmp[3];
    } else if (strcmp(constraint_type,"rmsd") == 0) {
      constraints[i][myrxn].type = RMSD;
      strcpy(strargs[0],"0");
      sscanf(line,"%*s %lg %s",&tmp[0],strargs[0]);
      constraints[i][myrxn].par[0] = tmp[0]; // RMSDmax
      constraints[i][myrxn].id[0] = -1; // optional molecule fragment
      if (isalpha(strargs[0][0])) {
        int ifragment = onemol->findfragment(strargs[0]);
        if (ifragment < 0) error->one(FLERR,"Bond/react: Molecule fragment does not exist");
        else constraints[i][myrxn].id[0] = ifragment;
      }
    } else
      error->one(FLERR,"Bond/react: Illegal constraint type in 'Constraints' section of map file");
  }
  strcat(constraintstr[myrxn],")"); // close boolean constraint logic string
  delete [] constraint_type;
  memory->destroy(strargs);
}

/* ----------------------------------------------------------------------
if ID starts with character, assume it is a pre-reaction molecule fragment ID
otherwise, it is a pre-reaction atom ID
---------------------------------------------------------------------- */

void FixBondReact::readID(char *strarg, int iconstr, int myrxn, int i)
{
  if (isalpha(strarg[0])) {
    constraints[iconstr][myrxn].idtype[i] = FRAG; // fragment vs. atom ID flag
    int ifragment = onemol->findfragment(strarg);
    if (ifragment < 0) error->one(FLERR,"Bond/react: Molecule fragment does not exist");
    constraints[iconstr][myrxn].id[i] = ifragment;
  } else {
    constraints[iconstr][myrxn].idtype[i] = ATOM; // fragment vs. atom ID flag
    int iatom = atoi(strarg);
    if (iatom > onemol->natoms) error->one(FLERR,"Bond/react: Invalid template atom ID in map file");
    constraints[iconstr][myrxn].id[i] = iatom;
  }
}

void FixBondReact::open(char *file)
{
  fp = fopen(file,"r");
  if (fp == nullptr) {
    char str[128];
    snprintf(str,128,"Bond/react: Cannot open map file %s",file);
    error->one(FLERR,str);
  }
}

void FixBondReact::readline(char *line)
{
  int n;
  if (me == 0) {
    if (fgets(line,MAXLINE,fp) == nullptr) n = 0;
    else n = strlen(line) + 1;
  }
  MPI_Bcast(&n,1,MPI_INT,0,world);
  if (n == 0) error->all(FLERR,"Bond/react: Unexpected end of map file");
  MPI_Bcast(line,n,MPI_CHAR,0,world);
}

void FixBondReact::parse_keyword(int flag, char *line, char *keyword)
{
  if (flag) {

    // read upto non-blank line plus 1 following line
    // eof is set to 1 if any read hits end-of-file

    int eof = 0;
    if (me == 0) {
      if (fgets(line,MAXLINE,fp) == nullptr) eof = 1;
      while (eof == 0 && strspn(line," \t\n\r") == strlen(line)) {
        if (fgets(line,MAXLINE,fp) == nullptr) eof = 1;
      }
      if (fgets(keyword,MAXLINE,fp) == nullptr) eof = 1;
    }

    // if eof, set keyword empty and return

    MPI_Bcast(&eof,1,MPI_INT,0,world);
    if (eof) {
      keyword[0] = '\0';
      return;
    }

    // bcast keyword line to all procs

    int n;
    if (me == 0) n = strlen(line) + 1;
    MPI_Bcast(&n,1,MPI_INT,0,world);
    MPI_Bcast(line,n,MPI_CHAR,0,world);
  }

  // copy non-whitespace portion of line into keyword

  int start = strspn(line," \t\n\r");
  int stop = strlen(line) - 1;
  while (line[stop] == ' ' || line[stop] == '\t'
         || line[stop] == '\n' || line[stop] == '\r') stop--;
  line[stop+1] = '\0';
  strcpy(keyword,&line[start]);
}


void FixBondReact::skip_lines(int n, char *line)
{
  for (int i = 0; i < n; i++) readline(line);
}

int FixBondReact::parse(char *line, char **words, int max)
{
  char *ptr;

  int nwords = 0;
  words[nwords++] = strtok(line," \t\n\r\f");

  while ((ptr = strtok(nullptr," \t\n\r\f"))) {
    if (nwords < max) words[nwords] = ptr;
    nwords++;
  }

  return nwords;
}

/* ---------------------------------------------------------------------- */

double FixBondReact::compute_vector(int n)
{
  // now we print just the totals for each reaction instance
  return (double) reaction_count_total[n];

}

/* ---------------------------------------------------------------------- */

void FixBondReact::post_integrate_respa(int ilevel, int /*iloop*/)
{
  if (ilevel == nlevels_respa-1) post_integrate();
}

/* ---------------------------------------------------------------------- */

int FixBondReact::pack_forward_comm(int n, int *list, double *buf,
                                    int /*pbc_flag*/, int * /*pbc*/)
{
  int i,j,k,m,ns;

  m = 0;

  if (commflag == 1) {
    for (i = 0; i < n; i++) {
      j = list[i];
      printf("hello you shouldn't be here\n");
      //buf[m++] = ubuf(bondcount[j]).d;
    }
    return m;
  }

  if (commflag == 2) {
    for (i = 0; i < n; i++) {
      j = list[i];
      buf[m++] = ubuf(partner[j]).d;
      buf[m++] = probability[j];
    }
    return m;
  }

  m = 0;
  for (i = 0; i < n; i++) {
    j = list[i];
    buf[m++] = ubuf(finalpartner[j]).d;
    ns = nxspecial[j][0];
    buf[m++] = ubuf(ns).d;
    for (k = 0; k < ns; k++)
      buf[m++] = ubuf(xspecial[j][k]).d;
  }
  return m;
}

/* ---------------------------------------------------------------------- */

void FixBondReact::unpack_forward_comm(int n, int first, double *buf)
{
  int i,j,m,ns,last;

  m = 0;
  last = first + n;

  if (commflag == 1) {
    for (i = first; i < last; i++)
      printf("hello you shouldn't be here\n");
    // bondcount[i] = (int) ubuf(buf[m++]).i;
  } else if (commflag == 2) {
    for (i = first; i < last; i++) {
      partner[i] = (tagint) ubuf(buf[m++]).i;
      probability[i] = buf[m++];
    }
  } else {
    m = 0;
    last = first + n;
    for (i = first; i < last; i++) {
      finalpartner[i] = (tagint) ubuf(buf[m++]).i;
      ns = (int) ubuf(buf[m++]).i;
      nxspecial[i][0] = ns;
      for (j = 0; j < ns; j++)
        xspecial[i][j] = (tagint) ubuf(buf[m++]).i;
    }
  }
}

/* ---------------------------------------------------------------------- */

int FixBondReact::pack_reverse_comm(int n, int first, double *buf)
{
  int i,m,last;

  m = 0;
  last = first + n;

  for (i = first; i < last; i++) {
    buf[m++] = ubuf(partner[i]).d;
    if (closeneigh[rxnID] != 0)
      buf[m++] = distsq[i][1];
    else
      buf[m++] = distsq[i][0];
  }
  return m;
}

/* ---------------------------------------------------------------------- */

void FixBondReact::unpack_reverse_comm(int n, int *list, double *buf)
{
  int i,j,m;

  m = 0;

  if (commflag != 1) {
    for (i = 0; i < n; i++) {
      j = list[i];
      if (closeneigh[rxnID] != 0) {
        if (buf[m+1] < distsq[j][1]) {
          partner[j] = (tagint) ubuf(buf[m++]).i;
          distsq[j][1] = buf[m++];
        } else m += 2;
      } else {
        if (buf[m+1] > distsq[j][0]) {
          partner[j] = (tagint) ubuf(buf[m++]).i;
          distsq[j][0] = buf[m++];
        } else m += 2;
      }
    }
  }
}

/* ----------------------------------------------------------------------
   write Set data to restart file
------------------------------------------------------------------------- */

void FixBondReact::write_restart(FILE *fp)
{
  set[0].nreacts = nreacts;
  for (int i = 0; i < nreacts; i++) {
    set[i].reaction_count_total = reaction_count_total[i];
    strncpy(set[i].rxn_name,rxn_name[i],MAXLINE);
    set[i].rxn_name[MAXLINE-1] = '\0';
  }

  if (me == 0) {
    int size = nreacts*sizeof(Set);
    fwrite(&size,sizeof(int),1,fp);
    fwrite(set,sizeof(Set),nreacts,fp);
  }
}

/* ----------------------------------------------------------------------
   use selected state info from restart file to restart the Fix
------------------------------------------------------------------------- */

void FixBondReact::restart(char *buf)
{
  Set *set_restart = (Set *) buf;
  for (int i = 0; i < set_restart[0].nreacts; i++) {
    for (int j = 0; j < nreacts; j++) {
      if (strcmp(set_restart[i].rxn_name,rxn_name[j]) == 0) {
        reaction_count_total[j] = set_restart[i].reaction_count_total;
      }
    }
  }
}

/* ----------------------------------------------------------------------
memory usage of local atom-based arrays
------------------------------------------------------------------------- */

double FixBondReact::memory_usage()
{
  int nmax = atom->nmax;
  double bytes = nmax * sizeof(int);
  bytes = 2*nmax * sizeof(tagint);
  bytes += (double)nmax * sizeof(double);
  return bytes;
}

/* ---------------------------------------------------------------------- */

void FixBondReact::print_bb()
{
#if 0
  //fix bond/create cargo code. eg nbonds needs to be added

for (int i = 0; i < atom->nlocal; i++) {
  // printf("TAG " TAGINT_FORMAT ": %d nbonds: ",atom->tag[i],atom->num_bond[i]);
  for (int j = 0; j < atom->num_bond[i]; j++) {
  // printf(" " TAGINT_FORMAT,atom->bond_atom[i][j]);
  }
  // printf("\n");
  // printf("TAG " TAGINT_FORMAT ": %d nangles: ",atom->tag[i],atom->num_angle[i]);
  for (int j = 0; j < atom->num_angle[i]; j++) {
  // printf(" " TAGINT_FORMAT " " TAGINT_FORMAT " " TAGINT_FORMAT ",",
      atom->angle_atom1[i][j], atom->angle_atom2[i][j],
      atom->angle_atom3[i][j]);
  }
  // printf("\n");
  // printf("TAG " TAGINT_FORMAT ": %d ndihedrals: ",atom->tag[i],atom->num_dihedral[i]);
  for (int j = 0; j < atom->num_dihedral[i]; j++) {
  // printf(" " TAGINT_FORMAT " " TAGINT_FORMAT " " TAGINT_FORMAT " "
      TAGINT_FORMAT ",", atom->dihedral_atom1[i][j],
    atom->dihedral_atom2[i][j],atom->dihedral_atom3[i][j],
    atom->dihedral_atom4[i][j]);
  }
  // printf("\n");
  // printf("TAG " TAGINT_FORMAT ": %d nimpropers: ",atom->tag[i],atom->num_improper[i]);
  for (int j = 0; j < atom->num_improper[i]; j++) {
  // printf(" " TAGINT_FORMAT " " TAGINT_FORMAT " " TAGINT_FORMAT " "
      TAGINT_FORMAT ",",atom->improper_atom1[i][j],
    atom->improper_atom2[i][j],atom->improper_atom3[i][j],
    atom->improper_atom4[i][j]);
  }
  // printf("\n");
  // printf("TAG " TAGINT_FORMAT ": %d %d %d nspecial: ",atom->tag[i],
  atom->nspecial[i][0],atom->nspecial[i][1],atom->nspecial[i][2]);
  for (int j = 0; j < atom->nspecial[i][2]; j++) {
    printf(" " TAGINT_FORMAT,atom->special[i][j]);
  }
  // printf("\n");
}
#endif
}<|MERGE_RESOLUTION|>--- conflicted
+++ resolved
@@ -88,13 +88,11 @@
 // keyword values that accept variables as input
 enum{NEVERY,RMIN,RMAX,PROB};
 
-<<<<<<< HEAD
 // flag for one-proc vs shared reaction sites
 enum{LOCAL,GLOBAL};
-=======
+
 // values for molecule_keyword
 enum{OFF,INTER,INTRA};
->>>>>>> 96f67ebe
 
 /* ---------------------------------------------------------------------- */
 
@@ -213,17 +211,13 @@
   memory->create(limit_duration,nreacts,"bond/react:limit_duration");
   memory->create(stabilize_steps_flag,nreacts,"bond/react:stabilize_steps_flag");
   memory->create(custom_charges_fragid,nreacts,"bond/react:custom_charges_fragid");
-<<<<<<< HEAD
   memory->create(create_atoms_flag,nreacts,"bond/react:create_atoms_flag");
   memory->create(modify_create_fragid,nreacts,"bond/react:modify_create_fragid");
   memory->create(nearsq,nreacts,"bond/react:nearsq");
-  memory->create(constraints,1,MAXCONARGS,"bond/react:constraints");
-=======
   memory->create(molecule_keyword,nreacts,"bond/react:molecule_keyword");
   memory->create(nconstraints,nreacts,"bond/react:nconstraints");
   memory->create(constraintstr,nreacts,MAXLINE,"bond/react:constraintstr");
   memory->create(constraints,0,nreacts,"bond/react:constraints");
->>>>>>> 96f67ebe
   memory->create(var_flag,NUMVARVALS,nreacts,"bond/react:var_flag");
   memory->create(var_id,NUMVARVALS,nreacts,"bond/react:var_id");
   memory->create(iatomtype,nreacts,"bond/react:iatomtype");
@@ -243,14 +237,11 @@
     max_rxn[i] = INT_MAX;
     stabilize_steps_flag[i] = 0;
     custom_charges_fragid[i] = -1;
-<<<<<<< HEAD
     create_atoms_flag[i] = 0;
     modify_create_fragid[i] = -1;
     nearsq[i] = 0;
-=======
     molecule_keyword[i] = OFF;
     nconstraints[i] = 0;
->>>>>>> 96f67ebe
     // set default limit duration to 60 timesteps
     limit_duration[i] = 60;
     reaction_count[i] = 0;
@@ -406,7 +397,14 @@
                                                          "'custom_charges' keyword does not exist");
         }
         iarg += 2;
-<<<<<<< HEAD
+      } else if (strcmp(arg[iarg],"molecule") == 0) {
+        if (iarg+2 > narg) error->all(FLERR,"Illegal fix bond/react command: "
+                                      "'molecule' has too few arguments");
+        if (strcmp(arg[iarg+1],"off") == 0) molecule_keyword[rxn] = OFF; //default
+        else if (strcmp(arg[iarg+1],"inter") == 0) molecule_keyword[rxn] = INTER;
+        else if (strcmp(arg[iarg+1],"intra") == 0) molecule_keyword[rxn] = INTRA;
+        else error->one(FLERR,"Bond/react: Illegal option for 'molecule' keyword");
+        iarg += 2;
       } else if (strcmp(arg[iarg],"modify_create") == 0) {
         if (iarg++ > narg) error->all(FLERR,"Illegal fix bond/react command: "
                                       "'modify_create' has too few arguments");
@@ -429,16 +427,6 @@
             iarg += 2;
           } else break;
         }
-=======
-      } else if (strcmp(arg[iarg],"molecule") == 0) {
-        if (iarg+2 > narg) error->all(FLERR,"Illegal fix bond/react command: "
-                                      "'molecule' has too few arguments");
-        if (strcmp(arg[iarg+1],"off") == 0) molecule_keyword[rxn] = OFF; //default
-        else if (strcmp(arg[iarg+1],"inter") == 0) molecule_keyword[rxn] = INTER;
-        else if (strcmp(arg[iarg+1],"intra") == 0) molecule_keyword[rxn] = INTRA;
-        else error->one(FLERR,"Bond/react: Illegal option for 'molecule' keyword");
-        iarg += 2;
->>>>>>> 96f67ebe
       } else error->all(FLERR,"Illegal fix bond/react command: unknown keyword");
     }
   }
@@ -622,16 +610,13 @@
   memory->destroy(var_id);
   memory->destroy(stabilize_steps_flag);
   memory->destroy(custom_charges_fragid);
-<<<<<<< HEAD
-  memory->destroy(create_atoms_flag);
-  memory->destroy(modify_create_fragid);
-  memory->destroy(nearsq);
-=======
   memory->destroy(molecule_keyword);
   memory->destroy(constraints);
   memory->destroy(nconstraints);
   // need to delete rxn_name and constraintstr
->>>>>>> 96f67ebe
+  memory->destroy(create_atoms_flag);
+  memory->destroy(modify_create_fragid);
+  memory->destroy(nearsq);
 
   memory->destroy(iatomtype);
   memory->destroy(jatomtype);
@@ -836,11 +821,7 @@
 
   // check cutoff for iatomtype,jatomtype
   for (int i = 0; i < nreacts; i++) {
-<<<<<<< HEAD
     if (!utils::strmatch(force->pair_style,"^hybrid"))
-=======
-    if (closeneigh[i] == -1) // indicates will search for non-bonded bonding atoms
->>>>>>> 96f67ebe
       if (force->pair == nullptr || cutsq[i][1] > force->pair->cutsq[iatomtype[i]][jatomtype[i]])
         error->all(FLERR,"Bond/react: Fix bond/react cutoff is longer than pairwise cutoff");
   }
@@ -1304,15 +1285,9 @@
   memory->create(glove,max_natoms,2,"bond/react:glove");
   memory->create(restore_pt,MAXGUESS,4,"bond/react:restore_pt");
   memory->create(pioneers,max_natoms,"bond/react:pioneers");
-<<<<<<< HEAD
-  memory->create(restore,max_natoms,MAXGUESS,"bond/react:restore");
+  memory->create(restore,max_natoms,MAXGUESS*4,"bond/react:restore");
   memory->create(local_mega_glove,max_natoms+1,allnattempt,"bond/react:local_mega_glove");
   memory->create(ghostly_mega_glove,max_natoms+1,allnattempt,"bond/react:ghostly_mega_glove");
-=======
-  memory->create(restore,max_natoms,MAXGUESS*4,"bond/react:restore");
-  memory->create(local_mega_glove,max_natoms+1,allncreate,"bond/react:local_mega_glove");
-  memory->create(ghostly_mega_glove,max_natoms+1,allncreate,"bond/react:ghostly_mega_glove");
->>>>>>> 96f67ebe
 
   attempted_rxn = 1;
 
@@ -1875,147 +1850,6 @@
   tagint atom1,atom2;
   double **x = atom->x;
 
-<<<<<<< HEAD
-  for (int i = 0; i < nconstraints; i++) {
-    if (constraints[i][0] == rxnID) {
-      if (constraints[i][1] == DISTANCE) {
-        get_IDcoords((int) constraints[i][2], (int) constraints[i][3], x1);
-        get_IDcoords((int) constraints[i][4], (int) constraints[i][5], x2);
-        delx = x1[0] - x2[0];
-        dely = x1[1] - x2[1];
-        delz = x1[2] - x2[2];
-        domain->minimum_image(delx,dely,delz); // ghost location fix
-        rsq = delx*delx + dely*dely + delz*delz;
-        if (rsq < constraints[i][6] || rsq > constraints[i][7]) return 0;
-      } else if (constraints[i][1] == ANGLE) {
-        get_IDcoords((int) constraints[i][2], (int) constraints[i][3], x1);
-        get_IDcoords((int) constraints[i][4], (int) constraints[i][5], x2);
-        get_IDcoords((int) constraints[i][6], (int) constraints[i][7], x3);
-
-        // 1st bond
-        delx1 = x1[0] - x2[0];
-        dely1 = x1[1] - x2[1];
-        delz1 = x1[2] - x2[2];
-        domain->minimum_image(delx1,dely1,delz1); // ghost location fix
-        rsq1 = delx1*delx1 + dely1*dely1 + delz1*delz1;
-        r1 = sqrt(rsq1);
-
-        // 2nd bond
-        delx2 = x3[0] - x2[0];
-        dely2 = x3[1] - x2[1];
-        delz2 = x3[2] - x2[2];
-        domain->minimum_image(delx2,dely2,delz2); // ghost location fix
-        rsq2 = delx2*delx2 + dely2*dely2 + delz2*delz2;
-        r2 = sqrt(rsq2);
-
-        // angle (cos and sin)
-        c = delx1*delx2 + dely1*dely2 + delz1*delz2;
-        c /= r1*r2;
-        if (c > 1.0) c = 1.0;
-        if (c < -1.0) c = -1.0;
-        if (acos(c) < constraints[i][8] || acos(c) > constraints[i][9]) return 0;
-      } else if (constraints[i][1] == DIHEDRAL) {
-        // phi calculation from dihedral style harmonic
-        get_IDcoords((int) constraints[i][2], (int) constraints[i][3], x1);
-        get_IDcoords((int) constraints[i][4], (int) constraints[i][5], x2);
-        get_IDcoords((int) constraints[i][6], (int) constraints[i][7], x3);
-        get_IDcoords((int) constraints[i][8], (int) constraints[i][9], x4);
-
-        vb1x = x1[0] - x2[0];
-        vb1y = x1[1] - x2[1];
-        vb1z = x1[2] - x2[2];
-        domain->minimum_image(vb1x,vb1y,vb1z);
-
-        vb2x = x3[0] - x2[0];
-        vb2y = x3[1] - x2[1];
-        vb2z = x3[2] - x2[2];
-        domain->minimum_image(vb2x,vb2y,vb2z);
-
-        vb2xm = -vb2x;
-        vb2ym = -vb2y;
-        vb2zm = -vb2z;
-        domain->minimum_image(vb2xm,vb2ym,vb2zm);
-
-        vb3x = x4[0] - x3[0];
-        vb3y = x4[1] - x3[1];
-        vb3z = x4[2] - x3[2];
-        domain->minimum_image(vb3x,vb3y,vb3z);
-
-        ax = vb1y*vb2zm - vb1z*vb2ym;
-        ay = vb1z*vb2xm - vb1x*vb2zm;
-        az = vb1x*vb2ym - vb1y*vb2xm;
-        bx = vb3y*vb2zm - vb3z*vb2ym;
-        by = vb3z*vb2xm - vb3x*vb2zm;
-        bz = vb3x*vb2ym - vb3y*vb2xm;
-
-        rasq = ax*ax + ay*ay + az*az;
-        rbsq = bx*bx + by*by + bz*bz;
-        rgsq = vb2xm*vb2xm + vb2ym*vb2ym + vb2zm*vb2zm;
-        rg = sqrt(rgsq);
-
-        ra2inv = rb2inv = 0.0;
-        if (rasq > 0) ra2inv = 1.0/rasq;
-        if (rbsq > 0) rb2inv = 1.0/rbsq;
-        rabinv = sqrt(ra2inv*rb2inv);
-
-        c = (ax*bx + ay*by + az*bz)*rabinv;
-        s = rg*rabinv*(ax*vb3x + ay*vb3y + az*vb3z);
-
-        if (c > 1.0) c = 1.0;
-        if (c < -1.0) c = -1.0;
-        phi = atan2(s,c);
-
-        ANDgate = 0;
-        if (constraints[i][10] < constraints[i][11]) {
-          if (phi > constraints[i][10] && phi < constraints[i][11]) ANDgate = 1;
-        } else {
-          if (phi > constraints[i][10] || phi < constraints[i][11]) ANDgate = 1;
-        }
-        if (constraints[i][12] < constraints[i][13]) {
-          if (phi > constraints[i][12] && phi < constraints[i][13]) ANDgate = 1;
-        } else {
-          if (phi > constraints[i][12] || phi < constraints[i][13]) ANDgate = 1;
-        }
-        if (ANDgate != 1) return 0;
-      } else if (constraints[i][1] == ARRHENIUS) {
-        t = get_temperature(glove,0,1);
-        prrhob = constraints[i][3]*pow(t,constraints[i][4])*
-          exp(-constraints[i][5]/(force->boltz*t));
-        if (prrhob < rrhandom[(int) constraints[i][2]]->uniform()) return 0;
-      } else if (constraints[i][1] == RMSD) {
-        // call superpose
-        int iatom;
-        int iref = -1; // choose first atom as reference
-        int n2superpose = 0;
-        double **xfrozen; // coordinates for the "frozen" target molecule
-        double **xmobile; // coordinates for the "mobile" molecule
-        int ifragment = constraints[i][3];
-        if (ifragment >= 0) {
-          for (int j = 0; j < onemol->natoms; j++)
-            if (onemol->fragmentmask[ifragment][j]) n2superpose++;
-          memory->create(xfrozen,n2superpose,3,"bond/react:xfrozen");
-          memory->create(xmobile,n2superpose,3,"bond/react:xmobile");
-          int myincr = 0;
-          for (int j = 0; j < onemol->natoms; j++) {
-            if (onemol->fragmentmask[ifragment][j]) {
-              iatom = atom->map(glove[j][1]);
-              if (iref == -1) iref = iatom;
-              iatom = domain->closest_image(iref,iatom);
-              for (int k = 0; k < 3; k++) {
-                xfrozen[myincr][k] = x[iatom][k];
-                xmobile[myincr][k] = onemol->x[j][k];
-              }
-              myincr++;
-            }
-          }
-        } else {
-          int iatom;
-          int iref = -1; // choose first atom as reference
-          n2superpose = onemol->natoms;
-          memory->create(xfrozen,n2superpose,3,"bond/react:xfrozen");
-          memory->create(xmobile,n2superpose,3,"bond/react:xmobile");
-          for (int j = 0; j < n2superpose; j++) {
-=======
   int *satisfied;
   memory->create(satisfied,nconstraints[rxnID],"bond/react:satisfied");
   for (int i = 0; i < nconstraints[rxnID]; i++)
@@ -2142,7 +1976,6 @@
         int myincr = 0;
         for (int j = 0; j < onemol->natoms; j++) {
           if (onemol->fragmentmask[ifragment][j]) {
->>>>>>> 96f67ebe
             iatom = atom->map(glove[j][1]);
             if (iref == -1) iref = iatom;
             iatom = domain->closest_image(iref,iatom);
@@ -3428,7 +3261,6 @@
     atom->map_init();
     atom->map_set();
   }
-<<<<<<< HEAD
 }
 
 /* ----------------------------------------------------------------------
@@ -3638,7 +3470,7 @@
             atom->molecule[n] = maxmol_all + 1;
           }
         }
-        
+
         atom->mask[n] = 1 | groupbit;
         atom->image[n] = imageflags[m];
 
@@ -3702,8 +3534,6 @@
   memory->destroy(coords);
   memory->destroy(imageflags);
   return 1;
-=======
->>>>>>> 96f67ebe
 }
 
 /* ----------------------------------------------------------------------
