--- conflicted
+++ resolved
@@ -185,10 +185,6 @@
                    nxlo_fft,nxhi_fft,nylo_fft,nyhi_fft,nzlo_fft,nzhi_fft,
                    nxlo_fft,nxhi_fft,nylo_fft,nyhi_fft,nzlo_fft,nzhi_fft,
                    1,0,&tmp,0);
-<<<<<<< HEAD
-  //       0,0,&tmp,0);
-=======
->>>>>>> 07fe2fa2
 
   fft2 = new FFT3d(lmp,world,nx,ny,nz,
                    nxlo_fft,nxhi_fft,nylo_fft,nyhi_fft,nzlo_fft,nzhi_fft,
