/* ----------------------------------------------------------------------
   LAMMPS - Large-scale Atomic/Molecular Massively Parallel Simulator
   https://www.lammps.org/ Sandia National Laboratories
   Steve Plimpton, sjplimp@sandia.gov

   Copyright (2003) Sandia Corporation.  Under the terms of Contract
   DE-AC04-94AL85000 with Sandia Corporation, the U.S. Government retains
   certain rights in this software.  This software is distributed under
   the GNU General Public License.

   See the README file in the top-level LAMMPS directory.
------------------------------------------------------------------------- */

#include "pair_amoeba.h"
#include <cmath>
#include <cstring>
#include "amoeba_convolution.h"
#include "atom.h"
#include "domain.h"
#include "comm.h"
#include "neigh_list.h"
#include "fft3d_wrap.h"
#include "math_const.h"
#include "memory.h"

using namespace LAMMPS_NS;
using namespace MathConst;

enum{FIELD,ZRSD,TORQUE,UFLD};                          // reverse comm
enum{VDWL,REPULSE,QFER,DISP,MPOLE,POLAR,USOLV,DISP_LONG,MPOLE_LONG,POLAR_LONG};

#ifdef FFT_SINGLE
#define ZEROF 0.0f
#define ONEF  1.0f
#else
#define ZEROF 0.0
#define ONEF  1.0
#endif

/* ----------------------------------------------------------------------
   multipole = multipole interactions
   adapted from Tinker empole1d() routine
------------------------------------------------------------------------- */

void PairAmoeba::multipole()
{
  int i,j,ii,itype;
  double e,em;
  double felec;
  double term,fterm,vterm;
  double ci;
  double dix,diy,diz;
  double qixx,qixy,qixz,qiyy,qiyz,qizz;
  double xq,yq,zq;
  double xv,yv,zv;
  double xd,yd,zd;
  double cii,dii,qii;
  double xdfield,ydfield,zdfield;
  double tem[3];
  double frcx[3],frcy[3],frcz[3];

  // set cutoffs, taper coeffs, and PME params

  if (use_ewald) choose(MPOLE_LONG);
  else choose(MPOLE);

  // owned atoms

  double **x = atom->x;
  int nlocal = atom->nlocal;

  // zero repulsion torque on owned + ghost atoms

  int nall = nlocal + atom->nghost;

  for (i = 0; i < nall; i++) {
    tq[i][0] = 0.0;
    tq[i][1] = 0.0;
    tq[i][2] = 0.0;
  }

  // set the energy unit conversion factor

  felec = electric / am_dielectric;

  // compute the real space part of the Ewald summation

  if (mpole_rspace_flag) multipole_real();

  // compute the reciprocal space part of the Ewald summation

  //printf("zero check %e \n",empole);
  if (mpole_kspace_flag) multipole_kspace();
  //printf("kspace energy %e \n",empole);

  // compute the Ewald self-energy term over all the atoms

  term = 2.0 * aewald * aewald;
  fterm = -felec * aewald / MY_PIS;

  for (i = 0; i < nlocal; i++) {
    ci = rpole[i][0];
    dix = rpole[i][1];
    diy = rpole[i][2];
    diz = rpole[i][3];
    qixx = rpole[i][4];
    qixy = rpole[i][5];
    qixz = rpole[i][6];
    qiyy = rpole[i][8];
    qiyz = rpole[i][9];
    qizz = rpole[i][12];
    cii = ci*ci;
    dii = dix*dix + diy*diy + diz*diz;
    qii = 2.0*(qixy*qixy+qixz*qixz+qiyz*qiyz) +
      qixx*qixx + qiyy*qiyy + qizz*qizz;
    e = fterm * (cii + term*(dii/3.0+2.0*term*qii/5.0));
    empole += e;
  }
}

/* ----------------------------------------------------------------------
   multipole_real = real-space portion of mulipole interactions
   adapted from Tinker emreal1d() routine
------------------------------------------------------------------------- */

void PairAmoeba::multipole_real()
{
  int i,j,k,itype,jtype,iclass,jclass;
  int ii,jj;
  int ix,iy,iz;
  double e,de,felec;
  double bfac;
  double alsq2,alsq2n;
  double exp2a,ralpha;
  double scalek;
  double xi,yi,zi;
  double xr,yr,zr;
  double xix,yix,zix;
  double xiy,yiy,ziy;
  double xiz,yiz,ziz;
  double r,r2,rr1,rr3;
  double rr5,rr7,rr9,rr11;
  double rr1i,rr3i,rr5i,rr7i;
  double rr1k,rr3k,rr5k,rr7k;
  double rr1ik,rr3ik,rr5ik;
  double rr7ik,rr9ik,rr11ik;
  double ci,dix,diy,diz;
  double qixx,qixy,qixz;
  double qiyy,qiyz,qizz;
  double ck,dkx,dky,dkz;
  double qkxx,qkxy,qkxz;
  double qkyy,qkyz,qkzz;
  double dir,dkr,dik,qik;
  double qix,qiy,qiz,qir;
  double qkx,qky,qkz,qkr;
  double diqk,dkqi,qiqk;
  double dirx,diry,dirz;
  double dkrx,dkry,dkrz;
  double dikx,diky,dikz;
  double qirx,qiry,qirz;
  double qkrx,qkry,qkrz;
  double qikx,qiky,qikz;
  double qixk,qiyk,qizk;
  double qkxi,qkyi,qkzi;
  double qikrx,qikry,qikrz;
  double qkirx,qkiry,qkirz;
  double diqkx,diqky,diqkz;
  double dkqix,dkqiy,dkqiz;
  double diqkrx,diqkry,diqkrz;
  double dkqirx,dkqiry,dkqirz;
  double dqikx,dqiky,dqikz;
  double corei,corek;
  double vali,valk;
  double alphai,alphak;
  double term1,term2,term3;
  double term4,term5,term6;
  double term1i,term2i,term3i;
  double term1k,term2k,term3k;
  double term1ik,term2ik,term3ik;
  double term4ik,term5ik;
  double frcx,frcy,frcz;
  double vxx,vyy,vzz;
  double vxy,vxz,vyz;
  double factor_mpole;
  double ttmi[3],ttmk[3];
  double fix[3],fiy[3],fiz[3];
  double dmpi[9],dmpj[9];
  double dmpij[11];
  double bn[6];

  int inum,jnum;
  int *ilist,*jlist,*numneigh,**firstneigh;

  // owned atoms

  double *pval = atom->dvector[index_pval];
  double **x = atom->x;
  double **f = atom->f;
  int nlocal = atom->nlocal;

  // neigh list

  inum = list->inum;
  ilist = list->ilist;
  numneigh = list->numneigh;
  firstneigh = list->firstneigh;

  // set conversion factor, cutoff and switching coefficients

  felec = electric / am_dielectric;

  // DEBUG

  //int count = 0;
  //int imin,imax;

  // compute the real space portion of the Ewald summation

  for (ii = 0; ii < inum; ii++) {
    i = ilist[ii];
    itype = amtype[i];
    iclass = amtype2class[itype];
    jlist = firstneigh[i];
    jnum = numneigh[i];

    xi = x[i][0];
    yi = x[i][1];
    zi = x[i][2];
    ci = rpole[i][0];
    dix = rpole[i][1];
    diy = rpole[i][2];
    diz = rpole[i][3];
    qixx = rpole[i][4];
    qixy = rpole[i][5];
    qixz = rpole[i][6];
    qiyy = rpole[i][8];
    qiyz = rpole[i][9];
    qizz = rpole[i][12];
    if (hippo) {
      corei = pcore[iclass];
      alphai = palpha[iclass];
      vali = pval[i];
    }

    // evaluate all sites within the cutoff distance

    for (jj = 0; jj < jnum; jj++) {
      j = jlist[jj];
      factor_mpole = special_mpole[sbmask15(j)];
      j &= NEIGHMASK15;

      xr = x[j][0] - xi;
      yr = x[j][1] - yi;
      zr = x[j][2] - zi;
      r2 = xr*xr + yr*yr + zr*zr;
      if (r2 > off2) continue;

      // DEBUG

      //imin = MIN(atom->tag[i],atom->tag[j]);
      //imax = MAX(atom->tag[i],atom->tag[j]);

      jtype = amtype[j];
      jclass = amtype2class[jtype];

      r = sqrt(r2);
      ck = rpole[j][0];
      dkx = rpole[j][1];
      dky = rpole[j][2];
      dkz = rpole[j][3];
      qkxx = rpole[j][4];
      qkxy = rpole[j][5];
      qkxz = rpole[j][6];
      qkyy = rpole[j][8];
      qkyz = rpole[j][9];
      qkzz = rpole[j][12];

      // intermediates involving moments and separation distance

      dir = dix*xr + diy*yr + diz*zr;
      qix = qixx*xr + qixy*yr + qixz*zr;
      qiy = qixy*xr + qiyy*yr + qiyz*zr;
      qiz = qixz*xr + qiyz*yr + qizz*zr;
      qir = qix*xr + qiy*yr + qiz*zr;
      dkr = dkx*xr + dky*yr + dkz*zr;
      qkx = qkxx*xr + qkxy*yr + qkxz*zr;
      qky = qkxy*xr + qkyy*yr + qkyz*zr;
      qkz = qkxz*xr + qkyz*yr + qkzz*zr;
      qkr = qkx*xr + qky*yr + qkz*zr;
      dik = dix*dkx + diy*dky + diz*dkz;
      qik = qix*qkx + qiy*qky + qiz*qkz;
      diqk = dix*qkx + diy*qky + diz*qkz;
      dkqi = dkx*qix + dky*qiy + dkz*qiz;
      qiqk = 2.0*(qixy*qkxy+qixz*qkxz+qiyz*qkyz) +
        qixx*qkxx + qiyy*qkyy + qizz*qkzz;

      // additional intermediates involving moments and distance

      dirx = diy*zr - diz*yr;
      diry = diz*xr - dix*zr;
      dirz = dix*yr - diy*xr;
      dkrx = dky*zr - dkz*yr;
      dkry = dkz*xr - dkx*zr;
      dkrz = dkx*yr - dky*xr;
      dikx = diy*dkz - diz*dky;
      diky = diz*dkx - dix*dkz;
      dikz = dix*dky - diy*dkx;
      qirx = qiz*yr - qiy*zr;
      qiry = qix*zr - qiz*xr;
      qirz = qiy*xr - qix*yr;
      qkrx = qkz*yr - qky*zr;
      qkry = qkx*zr - qkz*xr;
      qkrz = qky*xr - qkx*yr;
      qikx = qky*qiz - qkz*qiy;
      qiky = qkz*qix - qkx*qiz;
      qikz = qkx*qiy - qky*qix;
      qixk = qixx*qkx + qixy*qky + qixz*qkz;
      qiyk = qixy*qkx + qiyy*qky + qiyz*qkz;
      qizk = qixz*qkx + qiyz*qky + qizz*qkz;
      qkxi = qkxx*qix + qkxy*qiy + qkxz*qiz;
      qkyi = qkxy*qix + qkyy*qiy + qkyz*qiz;
      qkzi = qkxz*qix + qkyz*qiy + qkzz*qiz;
      qikrx = qizk*yr - qiyk*zr;
      qikry = qixk*zr - qizk*xr;
      qikrz = qiyk*xr - qixk*yr;
      qkirx = qkzi*yr - qkyi*zr;
      qkiry = qkxi*zr - qkzi*xr;
      qkirz = qkyi*xr - qkxi*yr;
      diqkx = dix*qkxx + diy*qkxy + diz*qkxz;
      diqky = dix*qkxy + diy*qkyy + diz*qkyz;
      diqkz = dix*qkxz + diy*qkyz + diz*qkzz;
      dkqix = dkx*qixx + dky*qixy + dkz*qixz;
      dkqiy = dkx*qixy + dky*qiyy + dkz*qiyz;
      dkqiz = dkx*qixz + dky*qiyz + dkz*qizz;
      diqkrx = diqkz*yr - diqky*zr;
      diqkry = diqkx*zr - diqkz*xr;
      diqkrz = diqky*xr - diqkx*yr;
      dkqirx = dkqiz*yr - dkqiy*zr;
      dkqiry = dkqix*zr - dkqiz*xr;
      dkqirz = dkqiy*xr - dkqix*yr;
      dqikx = diy*qkz - diz*qky + dky*qiz - dkz*qiy -
        2.0*(qixy*qkxz+qiyy*qkyz+qiyz*qkzz - qixz*qkxy-qiyz*qkyy-qizz*qkyz);
      dqiky = diz*qkx - dix*qkz + dkz*qix - dkx*qiz -
        2.0*(qixz*qkxx+qiyz*qkxy+qizz*qkxz - qixx*qkxz-qixy*qkyz-qixz*qkzz);
      dqikz = dix*qky - diy*qkx + dkx*qiy - dky*qix -
        2.0*(qixx*qkxy+qixy*qkyy+qixz*qkyz - qixy*qkxx-qiyy*qkxy-qiyz*qkxz);

      // get reciprocal distance terms for this interaction

      rr1 = felec / r;
      rr3 = rr1 / r2;
      rr5 = 3.0 * rr3 / r2;
      rr7 = 5.0 * rr5 / r2;
      rr9 = 7.0 * rr7 / r2;
      rr11 = 9.0 * rr9 / r2;

      // calculate the real space Ewald error function terms

      ralpha = aewald * r;
      bn[0] = erfc(ralpha) / r;
      alsq2 = 2.0 * aewald*aewald;
      alsq2n = 0.0;
      if (aewald > 0.0) alsq2n = 1.0 / (MY_PIS*aewald);
      exp2a = exp(-ralpha*ralpha);
      for (k = 1; k < 6; k++) {
        bfac = (double) (k+k-1);
        alsq2n = alsq2 * alsq2n;
        bn[k] = (bfac*bn[k-1]+alsq2n*exp2a) / r2;
      }
      for (k = 0; k < 6; k++) bn[k] *= felec;
      //if (i == 0 && j < 10) {
      //  printf("j = %d: aewald = %f; rr1 = %f; bn: %f %f %f %f %f %f\n", j, aewald, rr1, bn[0], bn[1], bn[2], bn[3], bn[4], bn[5]);
      //}

      // find damped multipole intermediates and energy value

      if (hippo) {
        corek = pcore[jclass];
        alphak = palpha[jclass];
        valk = pval[j];

        /*
        printf("HIPPO MPOLE ij %d %d: pcore/alpha/val I %g %g %g: J %g %g %g\n",
               atom->tag[i],atom->tag[j],corei,alphai,vali,corek,alphak,valk);
        */

        term1 = corei*corek;
        term1i = corek*vali;
        term2i = corek*dir;
        term3i = corek*qir;
        term1k = corei*valk;
        term2k = -corei*dkr;
        term3k = corei*qkr;
        term1ik = vali*valk;
        term2ik = valk*dir - vali*dkr + dik;
        term3ik = vali*qkr + valk*qir - dir*dkr + 2.0*(dkqi-diqk+qiqk);
        term4ik = dir*qkr - dkr*qir - 4.0*qik;
        term5ik = qir*qkr;
        damppole(r,11,alphai,alphak,dmpi,dmpj,dmpij);
        scalek = factor_mpole;
        rr1i = bn[0] - (1.0-scalek*dmpi[0])*rr1;
        rr3i = bn[1] - (1.0-scalek*dmpi[2])*rr3;
        rr5i = bn[2] - (1.0-scalek*dmpi[4])*rr5;
        rr7i = bn[3] - (1.0-scalek*dmpi[6])*rr7;
        rr1k = bn[0] - (1.0-scalek*dmpj[0])*rr1;
        rr3k = bn[1] - (1.0-scalek*dmpj[2])*rr3;
        rr5k = bn[2] - (1.0-scalek*dmpj[4])*rr5;
        rr7k = bn[3] - (1.0-scalek*dmpj[6])*rr7;
        rr1ik = bn[0] - (1.0-scalek*dmpij[0])*rr1;
        rr3ik = bn[1] - (1.0-scalek*dmpij[2])*rr3;
        rr5ik = bn[2] - (1.0-scalek*dmpij[4])*rr5;
        rr7ik = bn[3] - (1.0-scalek*dmpij[6])*rr7;
        rr9ik = bn[4] - (1.0-scalek*dmpij[8])*rr9;
        rr11ik = bn[5] - (1.0-scalek*dmpij[10])*rr11;
        rr1 = bn[0] - (1.0-scalek)*rr1;
        rr3 = bn[1] - (1.0-scalek)*rr3;
        e = term1*rr1 + term4ik*rr7ik + term5ik*rr9ik +
          term1i*rr1i + term1k*rr1k + term1ik*rr1ik +
          term2i*rr3i + term2k*rr3k + term2ik*rr3ik +
          term3i*rr5i + term3k*rr5k + term3ik*rr5ik;

        

        // find damped multipole intermediates for force and torque

        de = term1*rr3 + term4ik*rr9ik + term5ik*rr11ik +
          term1i*rr3i + term1k*rr3k + term1ik*rr3ik +
          term2i*rr5i + term2k*rr5k + term2ik*rr5ik +
          term3i*rr7i + term3k*rr7k + term3ik*rr7ik;
        term1 = -corek*rr3i - valk*rr3ik + dkr*rr5ik - qkr*rr7ik;
        term2 = corei*rr3k + vali*rr3ik + dir*rr5ik + qir*rr7ik;
        term3 = 2.0 * rr5ik;
        term4 = -2.0 * (corek*rr5i+valk*rr5ik - dkr*rr7ik+qkr*rr9ik);
        term5 = -2.0 * (corei*rr5k+vali*rr5ik + dir*rr7ik+qir*rr9ik);
        term6 = 4.0 * rr7ik;
        rr3 = rr3ik;

        // find standard multipole intermediates and energy value

      } else {
        term1 = ci*ck;
        term2 = ck*dir - ci*dkr + dik;
        term3 = ci*qkr + ck*qir - dir*dkr + 2.0*(dkqi-diqk+qiqk);
        term4 = dir*qkr - dkr*qir - 4.0*qik;
        term5 = qir*qkr;
        scalek = 1.0 - factor_mpole;
        rr1 = bn[0] - scalek*rr1;
        rr3 = bn[1] - scalek*rr3;
        rr5 = bn[2] - scalek*rr5;
        rr7 = bn[3] - scalek*rr7;
        rr9 = bn[4] - scalek*rr9;
        rr11 = bn[5] - scalek*rr11;
        e = term1*rr1 + term2*rr3 + term3*rr5 + term4*rr7 + term5*rr9;
        if (i == 0  && j < 10) {
          //printf("j = %d: scalek = %f; rr11 = %f; terms: %f %f %f %f %f\n", j, scalek, rr11, term1, term2, term3, term4, term5);
          //printf("j = %d: felec = %f; rr1 = %f; bn0 = %f\n", j, felec, rr1, bn[0]);
        }

        // find standard multipole intermediates for force and torque

        de = term1*rr3 + term2*rr5 + term3*rr7 + term4*rr9 + term5*rr11;
        term1 = -ck*rr3 + dkr*rr5 - qkr*rr7;
        term2 = ci*rr3 + dir*rr5 + qir*rr7;
        term3 = 2.0 * rr5;
        term4 = 2.0 * (-ck*rr5+dkr*rr7-qkr*rr9);
        term5 = 2.0 * (-ci*rr5-dir*rr7-qir*rr9);
        term6 = 4.0 * rr7;
        
      }

      empole += e;

      // DEBUG

      /*
      count++;

      if (imin == 68 && imax == 1021) {
        //printf("AAA %d %d %16.12g\n",imin,imax,e);
        printf("AAA %d: %d %d: %d %d: %d: %16.12g\n",
               me,atom->tag[i],atom->tag[j],i,j,atom->nlocal,e);
        printf("XYZ %g %g %g: %g %g %g\n",
               x[i][0],x[i][1],x[i][2],x[j][0],x[j][1],x[j][2]);
      }
      */

      /*
      if (atom->tag[i] == 1 || atom->tag[j] == 1) {
        printf("MPOLE %d %d %d: %15.12g %15.12g %g\n",
               atom->tag[i],atom->tag[j],j,r,e,factor_mpole);
        printf("  BN: %g %g %g: %g %g %g\n",bn[0],bn[1],bn[2],bn[3],bn[4],bn[5]);
      }
      */

      // compute the force components for this interaction

      frcx = de*xr + term1*dix + term2*dkx + term3*(diqkx-dkqix) +
        term4*qix + term5*qkx + term6*(qixk+qkxi);
      frcy = de*yr + term1*diy + term2*dky + term3*(diqky-dkqiy) +
        term4*qiy + term5*qky + term6*(qiyk+qkyi);
      frcz = de*zr + term1*diz + term2*dkz + term3*(diqkz-dkqiz) +
        term4*qiz + term5*qkz + term6*(qizk+qkzi);

      // compute the torque components for this interaction

      ttmi[0] = -rr3*dikx + term1*dirx + term3*(dqikx+dkqirx) -
        term4*qirx - term6*(qikrx+qikx);
      ttmi[1] = -rr3*diky + term1*diry + term3*(dqiky+dkqiry) -
        term4*qiry - term6*(qikry+qiky);
      ttmi[2] = -rr3*dikz + term1*dirz + term3*(dqikz+dkqirz) -
        term4*qirz - term6*(qikrz+qikz);
      ttmk[0] = rr3*dikx + term2*dkrx - term3*(dqikx+diqkrx) -
        term5*qkrx - term6*(qkirx-qikx);
      ttmk[1] = rr3*diky + term2*dkry - term3*(dqiky+diqkry) -
        term5*qkry - term6*(qkiry-qiky);
      ttmk[2] = rr3*dikz + term2*dkrz - term3*(dqikz+diqkrz) -
        term5*qkrz - term6*(qkirz-qikz);

      // increment force-based gradient and torque on first site

      f[i][0] -= frcx;
      f[i][1] -= frcy;
      f[i][2] -= frcz;
      tq[i][0] += ttmi[0];
      tq[i][1] += ttmi[1];
      tq[i][2] += ttmi[2];

      // increment force-based gradient and torque on second site
      // commenting out j parts for DEBUGGING

      f[j][0] += frcx;
      f[j][1] += frcy;
      f[j][2] += frcz;
      tq[j][0] += ttmk[0];
      tq[j][1] += ttmk[1];
      tq[j][2] += ttmk[2];

      // increment the virial due to pairwise Cartesian forces

      vxx = -xr * frcx;
      vxy = -0.5 * (yr*frcx+xr*frcy);
      vxz = -0.5 * (zr*frcx+xr*frcz);
      vyy = -yr * frcy;
      vyz = -0.5 * (zr*frcy+yr*frcz);
      vzz = -zr * frcz;

      virmpole[0] += vxx;
      virmpole[1] += vyy;
      virmpole[2] += vzz;
      virmpole[3] += vxy;
      virmpole[4] += vxz;
      virmpole[5] += vyz;

      // energy = e
      // virial = 6-vec vir
      // NOTE: add tally function

      if (evflag) {
      }
    }
  }

  // reverse comm to sum torque from ghost atoms to owned atoms

  crstyle = TORQUE;
  comm->reverse_comm(this);

  // resolve site torques then increment forces and virial

  for (i = 0; i < nlocal; i++) {
    torque2force(i,tq[i],fix,fiy,fiz,f);

    iz = zaxis2local[i];
    ix = xaxis2local[i];
    iy = yaxis2local[i];

    xiz = x[iz][0] - x[i][0];
    yiz = x[iz][1] - x[i][1];
    ziz = x[iz][2] - x[i][2];
    xix = x[ix][0] - x[i][0];
    yix = x[ix][1] - x[i][1];
    zix = x[ix][2] - x[i][2];
    xiy = x[iy][0] - x[i][0];
    yiy = x[iy][1] - x[i][1];
    ziy = x[iy][2] - x[i][2];

    vxx = xix*fix[0] + xiy*fiy[0] + xiz*fiz[0];
<<<<<<< HEAD
    vyy = yix*fix[1] + yiy*fiy[1] + yiz*fiz[1];
    vzz = zix*fix[2] + ziy*fiy[2] + ziz*fiz[2];
    vxy = 0.5 * (yix*fix[0] + yiy*fiy[0] + yiz*fiz[0] + 
=======
    vxy = 0.5 * (yix*fix[0] + yiy*fiy[0] + yiz*fiz[0] +
>>>>>>> a88efcbb
                 xix*fix[1] + xiy*fiy[1] + xiz*fiz[1]);
    vxz = 0.5 * (zix*fix[0] + ziy*fiy[0] + ziz*fiz[0] +
                 xix*fix[2] + xiy*fiy[2] + xiz*fiz[2]);
<<<<<<< HEAD
    vyz = 0.5 * (zix*fix[1] + ziy*fiy[1] + ziz*fiz[1] + 
=======
    vyy = yix*fix[1] + yiy*fiy[1] + yiz*fiz[1];
    vyz = 0.5 * (zix*fix[1] + ziy*fiy[1] + ziz*fiz[1] +
>>>>>>> a88efcbb
                 yix*fix[2] + yiy*fiy[2] + yiz*fiz[2]);

    virmpole[0] += vxx;
    virmpole[1] += vyy;
    virmpole[2] += vzz;
    virmpole[3] += vxy;
    virmpole[4] += vxz;
    virmpole[5] += vyz;
  }
}

/* ----------------------------------------------------------------------
   multipole_kspace = KSpace portion of multipole interactions
   adapted from Tinker emrecip1() routine
   literature reference:
   C. Sagui, L. G. Pedersen and T. A. Darden, "Towards an Accurate
   Representation of Electrostatics in Classical Force Fields:
   Efficient Implementation of Multipolar Interactions in
   Biomolecular Simulations", Journal of Chemical Physics, 120,
   73-87 (2004)
------------------------------------------------------------------------- */

void PairAmoeba::multipole_kspace()
{
  int i,j,k,n,ix,iy,iz;
  int nhalf1,nhalf2,nhalf3;
  int nxlo,nxhi,nylo,nyhi,nzlo,nzhi;
  double e,eterm,felec;
  double r1,r2,r3;
  double h1,h2,h3;
  double f1,f2,f3;
  double xix,yix,zix;
  double xiy,yiy,ziy;
  double xiz,yiz,ziz;
  double vxx,vyy,vzz,vxy,vxz,vyz;
  double volterm,denom;
  double hsq,expterm;
  double term,pterm;
  double vterm,struc2;
  double tem[3],fix[3],fiy[3],fiz[3];

  // indices into the electrostatic field array
  // decremented by 1 versus Fortran

  int deriv1[10] = {1, 4, 7, 8, 10, 15, 17, 13, 14, 19};
  int deriv2[10] = {2, 7, 5, 9, 13, 11, 18, 15, 19, 16};
  int deriv3[10] = {3, 8, 9, 6, 14, 16, 12, 19, 17, 18};

  // return if the Ewald coefficient is zero

  if (aewald < 1.0e-6) return;

  // owned atoms

  double **x = atom->x;
  double **f = atom->f;
  int nlocal = atom->nlocal;

  double volbox = domain->prd[0] * domain->prd[1] * domain->prd[2];

  felec = electric / am_dielectric;

  // perform dynamic allocation of arrays
  // NOTE: just do this one time?

  memory->create(cmp,nlocal,10,"ameoba/mpole:cmp");
  memory->create(fmp,nlocal,10,"ameoba/mpole:fmp");
  memory->create(cphi,nlocal,10,"ameoba/mpole:cphi");
  memory->create(fphi,nlocal,20,"ameoba/mpole:fphi");

  // FFT moduli pre-computations
  // set igrid for each atom and its B-spline coeffs

  nfft1 = m_kspace->nx;
  nfft2 = m_kspace->ny;
  nfft3 = m_kspace->nz;
  bsorder = m_kspace->order;

  moduli();
  bspline_fill();

  // copy multipole info to Cartesian cmp

  for (i = 0; i < nlocal; i++) {
    cmp[i][0] = rpole[i][0];
    cmp[i][1] = rpole[i][1];
    cmp[i][2] = rpole[i][2];
    cmp[i][3] = rpole[i][3];
    cmp[i][4] = rpole[i][4];
    cmp[i][5] = rpole[i][8];
    cmp[i][6] = rpole[i][12];
    cmp[i][7] = 2.0 * rpole[i][5];
    cmp[i][8] = 2.0 * rpole[i][6];
    cmp[i][9] = 2.0 * rpole[i][9];
  }

  // convert Cartesian multipoles to fractional multipoles

  cmp_to_fmp(cmp,fmp);

  // gridpre = my portion of 3d grid in brick decomp w/ ghost values

  double ***gridpre = (double ***) m_kspace->zero();

  // map atoms to grid

  grid_mpole(fmp,gridpre);

  // pre-convolution operations including forward FFT
  // gridfft = my portion of complex 3d grid in FFT decomp as 1d vector

  double *gridfft = m_kspace->pre_convolution();

  // ---------------------
  // convolution operation
  // ---------------------

  // zero virial accumulation variables

  vxx = vyy = vzz = vxy = vxz = vyz = 0.0;

  // perform convolution on K-space points I own

  nhalf1 = (nfft1+1) / 2;
  nhalf2 = (nfft2+1) / 2;
  nhalf3 = (nfft3+1) / 2;

  nxlo = m_kspace->nxlo_fft;
  nxhi = m_kspace->nxhi_fft;
  nylo = m_kspace->nylo_fft;
  nyhi = m_kspace->nyhi_fft;
  nzlo = m_kspace->nzlo_fft;
  nzhi = m_kspace->nzhi_fft;

  pterm = pow((MY_PI/aewald),2.0);
  volterm = MY_PI * volbox;

  // printf("bsmod1 %e %e %e %e %e %e \n",bsmod1[0],bsmod1[1],bsmod1[2],bsmod1[3],bsmod1[4],bsmod1[5]);
  // printf("bsmod2 %e %e %e %e %e %e \n",bsmod2[0],bsmod2[1],bsmod2[2],bsmod2[3],bsmod2[4],bsmod2[5]);
  // printf("bsmod3 %e %e %e %e %e %e \n",bsmod3[0],bsmod3[1],bsmod3[2],bsmod3[3],bsmod3[4],bsmod3[5]);

  n = 0;
  for (k = nzlo; k <= nzhi; k++) {
    for (j = nylo; j <= nyhi; j++) {
      for (i = nxlo; i <= nxhi; i++) {
        r1 = (i >= nhalf1) ? i-nfft1 : i;
        r2 = (j >= nhalf2) ? j-nfft2 : j;
        r3 = (k >= nhalf3) ? k-nfft3 : k;
  //printf("ijk %i %i %i r1r2r3 %f %f %f \n",i,j,k,r1,r2,r3);
        h1 = recip[0][0]*r1 + recip[0][1]*r2 + recip[0][2]*r3;  // matvec
        h2 = recip[1][0]*r1 + recip[1][1]*r2 + recip[1][2]*r3;
        h3 = recip[2][0]*r1 + recip[2][1]*r2 + recip[2][2]*r3;
        hsq = h1*h1 + h2*h2 + h3*h3;
        term = -pterm * hsq;
        expterm = 0.0;
        if (term > -50.0 && hsq != 0.0) {
          denom = volterm*hsq*bsmod1[i]*bsmod2[j]*bsmod3[k];
          expterm = exp(term) / denom;
    //printf("bsmod %e %e %e expterm %e \n",bsmod1[i],bsmod2[j],bsmod3[k],expterm);
          struc2 = gridfft[n]*gridfft[n] + gridfft[n+1]*gridfft[n+1];
          eterm = 0.5 * felec * expterm * struc2;
          vterm = (2.0/hsq) * (1.0-term) * eterm;
          vxx += h1*h1*vterm - eterm;
          vyy += h2*h2*vterm - eterm;
          vzz += h3*h3*vterm - eterm;
          vxy += h1*h2*vterm;
          vxz += h1*h3*vterm;
          vyz += h2*h3*vterm;
        }
        gridfft[n] *= expterm;
        gridfft[n+1] *= expterm;
        n += 2;
      }
    }
  }

  // save multipole virial for use in polarization computation

  vmsave[0] = vxx;
  vmsave[1] = vyy;
  vmsave[2] = vzz;
  vmsave[3] = vxy;
  vmsave[4] = vxz;
  vmsave[5] = vyz;

  // post-convolution operations including backward FFT
  // gridppost = my portion of 3d grid in brick decomp w/ ghost values

  double ***gridpost = (double ***) m_kspace->post_convolution();

  // get potential

  fphi_mpole(gridpost,fphi);

  //printf("fphi %e %e %e %e \n",fphi[0][0],fphi[0][1],fphi[0][2],fphi[0][3]);

  for (i = 0; i < nlocal; i++) {
    for (k = 0; k < 20; k++)
      fphi[i][k] *= felec;
  }
  //printf("fphi elec %e %e %e %e \n",fphi[0][0],fphi[0][1],fphi[0][2],fphi[0][3]);

  // convert field from fractional to Cartesian

  fphi_to_cphi(fphi,cphi);

  // increment the permanent multipole energy and gradient

  e = 0.0;
  for (i = 0; i < nlocal; i++) {
    f1 = 0.0;
    f2 = 0.0;
    f3 = 0.0;
    for (k = 0; k < 10; k++) {
      e += fmp[i][k]*fphi[i][k];
      f1 += fmp[i][k]*fphi[i][deriv1[k]];
      f2 += fmp[i][k]*fphi[i][deriv2[k]];
      f3 += fmp[i][k]*fphi[i][deriv3[k]];
    }
    f1 *= nfft1;
    f2 *= nfft2;
    f3 *= nfft3;
    h1 = recip[0][0]*f1 + recip[0][1]*f2 + recip[0][2]*f3;  // matvec?
    h2 = recip[1][0]*f1 + recip[1][1]*f2 + recip[1][2]*f3;
    h3 = recip[2][0]*f1 + recip[2][1]*f2 + recip[2][2]*f3;
    f[i][0] -= h1;
    f[i][1] -= h2;
    f[i][2] -= h3;
  }
  empole += 0.5*e;
  //printf("mpole_force %g %g %g \n", f[0][0], f[0][1], f[0][2]);

  // augment the permanent multipole virial contributions

  for (i = 0; i < nlocal; i++) {
    vxx = vxx - cmp[i][1]*cphi[i][1] - 2.0*cmp[i][4]*cphi[i][4] -
      cmp[i][7]*cphi[i][7] - cmp[i][8]*cphi[i][8];
    vxy = vxy - 0.5*(cmp[i][2]*cphi[i][1]+cmp[i][1]*cphi[i][2]) -
      (cmp[i][4]+cmp[i][5])*cphi[i][7] - 0.5*cmp[i][7]*(cphi[i][4]+cphi[i][5]) -
      0.5*(cmp[i][8]*cphi[i][9]+cmp[i][9]*cphi[i][8]);
    vxz = vxz - 0.5*(cmp[i][3]*cphi[i][1]+cmp[i][1]*cphi[i][3]) -
      (cmp[i][4]+cmp[i][6])*cphi[i][8] - 0.5*cmp[i][8]*(cphi[i][4]+cphi[i][6]) -
      0.5*(cmp[i][7]*cphi[i][9]+cmp[i][9]*cphi[i][7]);
    vyy = vyy - cmp[i][2]*cphi[i][2] - 2.0*cmp[i][5]*cphi[i][5] -
      cmp[i][7]*cphi[i][7] - cmp[i][9]*cphi[i][9];
    vyz = vyz - 0.5*(cmp[i][3]*cphi[i][2]+cmp[i][2]*cphi[i][3]) -
      (cmp[i][5]+cmp[i][6])*cphi[i][9] - 0.5*cmp[i][9]*(cphi[i][5]+cphi[i][6]) -
      0.5*(cmp[i][7]*cphi[i][8]+cmp[i][8]*cphi[i][7]);
    vzz = vzz - cmp[i][3]*cphi[i][3] - 2.0*cmp[i][6]*cphi[i][6] -
      cmp[i][8]*cphi[i][8] - cmp[i][9]*cphi[i][9];
  }

  // resolve site torques then increment forces and virial

  for (i = 0; i < nlocal; i++) {
    tem[0] = cmp[i][3]*cphi[i][2] - cmp[i][2]*cphi[i][3] +
      2.0*(cmp[i][6]-cmp[i][5])*cphi[i][9] +
      cmp[i][8]*cphi[i][7] + cmp[i][9]*cphi[i][5] -
      cmp[i][7]*cphi[i][8] - cmp[i][9]*cphi[i][6];
    tem[1] = cmp[i][1]*cphi[i][3] - cmp[i][3]*cphi[i][1] +
      2.0*(cmp[i][4]-cmp[i][6])*cphi[i][8] +
      cmp[i][7]*cphi[i][9] + cmp[i][8]*cphi[i][6] -
        cmp[i][8]*cphi[i][4] - cmp[i][9]*cphi[i][7];
    tem[2] = cmp[i][2]*cphi[i][1] - cmp[i][1]*cphi[i][2] +
      2.0*(cmp[i][5]-cmp[i][4])*cphi[i][7] +
      cmp[i][7]*cphi[i][4] + cmp[i][9]*cphi[i][8] -
      cmp[i][7]*cphi[i][5] - cmp[i][8]*cphi[i][9];

    torque2force(i,tem,fix,fiy,fiz,f);

    iz = zaxis2local[i];
    ix = xaxis2local[i];
    iy = yaxis2local[i];

    xiz = x[iz][0] - x[i][0];
    yiz = x[iz][1] - x[i][1];
    ziz = x[iz][2] - x[i][2];
    xix = x[ix][0] - x[i][0];
    yix = x[ix][1] - x[i][1];
    zix = x[ix][2] - x[i][2];
    xiy = x[iy][0] - x[i][0];
    yiy = x[iy][1] - x[i][1];
    ziy = x[iy][2] - x[i][2];

    vxx += xix*fix[0] + xiy*fiy[0] + xiz*fiz[0];
    vxy += 0.5*(yix*fix[0] + yiy*fiy[0] + yiz*fiz[0] +
                xix*fix[1] + xiy*fiy[1] + xiz*fiz[1]);
    vxz += 0.5*(zix*fix[0] + ziy*fiy[0] + ziz*fiz[0] +
                xix*fix[2] + xiy*fiy[2] + xiz*fiz[2]);
    vyy += yix*fix[1] + yiy*fiy[1] + yiz*fiz[1];
    vyz += 0.5*(zix*fix[1] + ziy*fiy[1] + ziz*fiz[1] +
                yix*fix[2] + yiy*fiy[2] + yiz*fiz[2]);
    vzz += zix*fix[2] + ziy*fiy[2] + ziz*fiz[2];
  }

  // increment total internal virial tensor components

  virmpole[0] += vxx;
  virmpole[1] += vyy;
  virmpole[2] += vzz;
  virmpole[3] += vxy;
  virmpole[4] += vxz;
  virmpole[5] += vyz;

  // free local memory

  memory->destroy(cmp);
  memory->destroy(fmp);
  memory->destroy(cphi);
  memory->destroy(fphi);
}

/* ----------------------------------------------------------------------
   damppole generates coefficients for the charge penetration
   damping function for powers of the interatomic distance

   literature references:

   L. V. Slipchenko and M. S. Gordon, "Electrostatic Energy in the
   Effective Fragment Potential Method: Theory and Application to
   the Benzene Dimer", Journal of Computational Chemistry, 28,
   276-291 (2007)  [Gordon f1 and f2 models]

   J. A. Rackers, Q. Wang, C. Liu, J.-P. Piquemal, P. Ren and
   J. W. Ponder, "An Optimized Charge Penetration Model for Use with
   the AMOEBA Force Field", Physical Chemistry Chemical Physics, 19,
   276-291 (2017)
------------------------------------------------------------------------- */

void PairAmoeba::damppole(double r, int rorder, double alphai, double alphak,
                          double *dmpi, double *dmpk, double *dmpik)
{
  double termi,termk;
  double termi2,termk2;
  double alphai2,alphak2;
  double eps,diff;
  double expi,expk;
  double dampi,dampk;
  double dampi2,dampi3;
  double dampi4,dampi5;
  double dampi6,dampi7;
  double dampi8;
  double dampk2,dampk3;
  double dampk4,dampk5;
  double dampk6;

  // compute tolerance and exponential damping factors

  eps = 0.001;
  diff = fabs(alphai-alphak);
  dampi = alphai * r;
  dampk = alphak * r;
  expi = exp(-dampi);
  expk = exp(-dampk);

  // core-valence charge penetration damping for Gordon f1

  dampi2 = dampi * dampi;
  dampi3 = dampi * dampi2;
  dampi4 = dampi2 * dampi2;
  dampi5 = dampi2 * dampi3;
  dmpi[0] = 1.0 - (1.0 + 0.5*dampi)*expi;
  dmpi[2] = 1.0 - (1.0 + dampi + 0.5*dampi2)*expi;
  dmpi[4] = 1.0 - (1.0 + dampi + 0.5*dampi2 + dampi3/6.0)*expi;
  dmpi[6] = 1.0 - (1.0 + dampi + 0.5*dampi2 + dampi3/6.0 + dampi4/30.0)*expi;
  dmpi[8] = 1.0 - (1.0 + dampi + 0.5*dampi2 + dampi3/6.0 +
                   4.0*dampi4/105.0 + dampi5/210.0)*expi;
  if (diff < eps) {
    dmpk[0] = dmpi[0];
    dmpk[2] = dmpi[2];
    dmpk[4] = dmpi[4];
    dmpk[6] = dmpi[6];
    dmpk[8] = dmpi[8];
  } else {
    dampk2 = dampk * dampk;
    dampk3 = dampk * dampk2;
    dampk4 = dampk2 * dampk2;
    dampk5 = dampk2 * dampk3;
    dmpk[0] = 1.0 - (1.0 + 0.5*dampk)*expk;
    dmpk[2] = 1.0 - (1.0 + dampk + 0.5*dampk2)*expk;
    dmpk[4] = 1.0 - (1.0 + dampk + 0.5*dampk2 + dampk3/6.0)*expk;
    dmpk[6] = 1.0 - (1.0 + dampk + 0.5*dampk2 + dampk3/6.0 + dampk4/30.0)*expk;
    dmpk[8] = 1.0 - (1.0 + dampk + 0.5*dampk2 + dampk3/6.0 +
                     4.0*dampk4/105.0 + dampk5/210.0)*expk;
  }

  // valence-valence charge penetration damping for Gordon f1

  if (diff < eps) {
    dampi6 = dampi3 * dampi3;
    dampi7 = dampi3 * dampi4;
    dmpik[0] = 1.0 - (1.0 + 11.0*dampi/16.0 + 3.0*dampi2/16.0 +
                      dampi3/48.0)*expi;
    dmpik[2] = 1.0 - (1.0 + dampi + 0.5*dampi2 +
                      7.0*dampi3/48.0 + dampi4/48.0)*expi;
    dmpik[4] = 1.0 - (1.0 + dampi + 0.5*dampi2 + dampi3/6.0 +
                      dampi4/24.0 + dampi5/144.0)*expi;
    dmpik[6] = 1.0 - (1.0 + dampi + 0.5*dampi2 + dampi3/6.0 +
                      dampi4/24.0 + dampi5/120.0 + dampi6/720.0)*expi;
    dmpik[8] = 1.0 - (1.0 + dampi + 0.5*dampi2 + dampi3/6.0 +
                      dampi4/24.0 + dampi5/120.0 + dampi6/720.0 +
                      dampi7/5040.0)*expi;
    if (rorder >= 11) {
      dampi8 = dampi4 * dampi4;
      dmpik[10] = 1.0 - (1.0 + dampi + 0.5*dampi2 + dampi3/6.0 +
                         dampi4/24.0 + dampi5/120.0 + dampi6/720.0 +
                         dampi7/5040.0 + dampi8/45360.0)*expi;
    }

  } else {
    alphai2 = alphai * alphai;
    alphak2 = alphak * alphak;
    termi = alphak2 / (alphak2-alphai2);
    termk = alphai2 / (alphai2-alphak2);
    termi2 = termi * termi;
    termk2 = termk * termk;
    dmpik[0] = 1.0 - termi2*(1.0 + 2.0*termk + 0.5*dampi)*expi -
      termk2*(1.0 + 2.0*termi + 0.5*dampk)*expk;
    dmpik[2] = 1.0 - termi2*(1.0+dampi+0.5*dampi2)*expi -
      termk2*(1.0+dampk+0.5*dampk2)*expk -
      2.0*termi2*termk*(1.0+dampi)*expi -
      2.0*termk2*termi*(1.0+dampk)*expk;
    dmpik[4] = 1.0 - termi2*(1.0 + dampi + 0.5*dampi2 + dampi3/6.0)*expi -
      termk2*(1.0 + dampk + 0.5*dampk2 + dampk3/6.0)*expk -
      2.0*termi2*termk*(1.0 + dampi + dampi2/3.0)*expi -
      2.0*termk2*termi*(1.0 + dampk + dampk2/3.0)*expk;
    dmpik[6] = 1.0 - termi2*(1.0 + dampi + 0.5*dampi2 +
                             dampi3/6.0 + dampi4/30.0)*expi -
      termk2*(1.0 + dampk + 0.5*dampk2 + dampk3/6.0 + dampk4/30.0)*expk -
      2.0*termi2*termk*(1.0 + dampi + 2.0*dampi2/5.0 + dampi3/15.0)*expi -
      2.0*termk2*termi*(1.0 + dampk + 2.0*dampk2/5.0 + dampk3/15.0)*expk;
    dmpik[8] = 1.0 - termi2*(1.0 + dampi + 0.5*dampi2 + dampi3/6.0 +
                             4.0*dampi4/105.0 + dampi5/210.0)*expi -
      termk2*(1.0 + dampk + 0.5*dampk2 + dampk3/6.0 +
              4.0*dampk4/105.0 + dampk5/210.0)*expk -
      2.0*termi2*termk*(1.0 + dampi + 3.0*dampi2/7.0 +
                        2.0*dampi3/21.0 + dampi4/105.0)*expi -
      2.0*termk2*termi*(1.0 + dampk + 3.0*dampk2/7.0 +
                        2.0*dampk3/21.0 + dampk4/105.0)*expk;

    if (rorder >= 11) {
      dampi6 = dampi3 * dampi3;
      dampk6 = dampk3 * dampk3;
      dmpik[10] = 1.0 - termi2*(1.0 + dampi + 0.5*dampi2 + dampi3/6.0 +
                                5.0*dampi4/126.0 + 2.0*dampi5/315.0 +
                                dampi6/1890.0)*expi -
        termk2*(1.0 + dampk + 0.5*dampk2 + dampk3/6.0 + 5.0*dampk4/126.0 +
                2.0*dampk5/315.0 + dampk6/1890.0)*expk -
        2.0*termi2*termk*(1.0 + dampi + 4.0*dampi2/9.0 + dampi3/9.0 +
                          dampi4/63.0 + dampi5/945.0)*expi -
        2.0*termk2*termi*(1.0 + dampk + 4.0*dampk2/9.0 + dampk3/9.0 +
                          dampk4/63.0 + dampk5/945.0)*expk;
    }
  }
}<|MERGE_RESOLUTION|>--- conflicted
+++ resolved
@@ -585,22 +585,12 @@
     ziy = x[iy][2] - x[i][2];
 
     vxx = xix*fix[0] + xiy*fiy[0] + xiz*fiz[0];
-<<<<<<< HEAD
-    vyy = yix*fix[1] + yiy*fiy[1] + yiz*fiz[1];
-    vzz = zix*fix[2] + ziy*fiy[2] + ziz*fiz[2];
-    vxy = 0.5 * (yix*fix[0] + yiy*fiy[0] + yiz*fiz[0] + 
-=======
     vxy = 0.5 * (yix*fix[0] + yiy*fiy[0] + yiz*fiz[0] +
->>>>>>> a88efcbb
                  xix*fix[1] + xiy*fiy[1] + xiz*fiz[1]);
     vxz = 0.5 * (zix*fix[0] + ziy*fiy[0] + ziz*fiz[0] +
                  xix*fix[2] + xiy*fiy[2] + xiz*fiz[2]);
-<<<<<<< HEAD
-    vyz = 0.5 * (zix*fix[1] + ziy*fiy[1] + ziz*fiz[1] + 
-=======
     vyy = yix*fix[1] + yiy*fiy[1] + yiz*fiz[1];
     vyz = 0.5 * (zix*fix[1] + ziy*fiy[1] + ziz*fiz[1] +
->>>>>>> a88efcbb
                  yix*fix[2] + yiy*fiy[2] + yiz*fiz[2]);
 
     virmpole[0] += vxx;
