/* ----------------------------------------------------------------------
   LAMMPS - Large-scale Atomic/Molecular Massively Parallel Simulator
   http://lammps.sandia.gov, Sandia National Laboratories
   Steve Plimpton, sjplimp@sandia.gov

   Copyright (2003) Sandia Corporation.  Under the terms of Contract
   DE-AC04-94AL85000 with Sandia Corporation, the U.S. Government retains
   certain rights in this software.  This software is distributed under
   the GNU General Public License.

   See the README file in the top-level LAMMPS directory.
------------------------------------------------------------------------- */
/* ----------------------------------------------------------------------
   Contributing author: Oliver Henrich (University of Strathclyde, Glasgow)
------------------------------------------------------------------------- */

#include "pair_oxdna_coaxstk.h"
#include <mpi.h>
#include <cmath>
#include <cstring>
#include "mf_oxdna.h"
#include "atom.h"
#include "comm.h"
#include "force.h"
#include "neighbor.h"
#include "neigh_list.h"
#include "math_const.h"
#include "memory.h"
#include "error.h"
#include "utils.h"
#include "atom_vec_ellipsoid.h"
#include "math_extra.h"

using namespace LAMMPS_NS;
using namespace MathConst;
using namespace MFOxdna;

/* ---------------------------------------------------------------------- */

PairOxdnaCoaxstk::PairOxdnaCoaxstk(LAMMPS *lmp) : Pair(lmp)
{
  single_enable = 0;
  writedata = 1;
}

/* ---------------------------------------------------------------------- */

PairOxdnaCoaxstk::~PairOxdnaCoaxstk()
{
  if (allocated) {

    memory->destroy(setflag);
    memory->destroy(cutsq);

    memory->destroy(k_cxst);
    memory->destroy(cut_cxst_0);
    memory->destroy(cut_cxst_c);
    memory->destroy(cut_cxst_lo);
    memory->destroy(cut_cxst_hi);
    memory->destroy(cut_cxst_lc);
    memory->destroy(cut_cxst_hc);
<<<<<<< HEAD
    memory->destroy(cutsq_cxst_hc); 
=======
    memory->destroy(cutsq_cxst_hc);
>>>>>>> 5e3fe197
    memory->destroy(b_cxst_lo);
    memory->destroy(b_cxst_hi);

    memory->destroy(a_cxst1);
    memory->destroy(theta_cxst1_0);
    memory->destroy(dtheta_cxst1_ast);
    memory->destroy(b_cxst1);
    memory->destroy(dtheta_cxst1_c);

    memory->destroy(a_cxst4);
    memory->destroy(theta_cxst4_0);
    memory->destroy(dtheta_cxst4_ast);
    memory->destroy(b_cxst4);
    memory->destroy(dtheta_cxst4_c);

    memory->destroy(a_cxst5);
    memory->destroy(theta_cxst5_0);
    memory->destroy(dtheta_cxst5_ast);
    memory->destroy(b_cxst5);
    memory->destroy(dtheta_cxst5_c);

    memory->destroy(a_cxst6);
    memory->destroy(theta_cxst6_0);
    memory->destroy(dtheta_cxst6_ast);
    memory->destroy(b_cxst6);
    memory->destroy(dtheta_cxst6_c);

    memory->destroy(a_cxst3p);
    memory->destroy(cosphi_cxst3p_ast);
    memory->destroy(b_cxst3p);
    memory->destroy(cosphi_cxst3p_c);
    memory->destroy(a_cxst4p);
    memory->destroy(cosphi_cxst4p_ast);
    memory->destroy(b_cxst4p);
    memory->destroy(cosphi_cxst4p_c);

  }
}

/* ----------------------------------------------------------------------
   compute function for oxDNA pair interactions
   st=stacking site
------------------------------------------------------------------------- */

void PairOxdnaCoaxstk::compute(int eflag, int vflag)
{

  double delf[3],delt[3],delta[3],deltb[3]; // force, torque increment;
  double evdwl,fpair,finc,tpair,factor_lj;
  double v1tmp[3],v2tmp[3],v3tmp[3];
  double delr_ss[3],delr_ss_norm[3],rsq_ss,r_ss,rinv_ss;
  double delr_st[3],delr_st_norm[3],rsq_st,r_st,rinv_st;
  double theta1,theta1p,t1dir[3],cost1;
  double theta4,t4dir[3],cost4;
  double theta5,theta5p,t5dir[3],cost5;
  double theta6,theta6p,t6dir[3],cost6;
  double cosphi3;

  double gamma,gammacub,rinv_ss_cub,fac;
  double aybx,azbx,rax,ray,raz,rbx;
  double dcdr,dcdrbx;
  double dcdaxbx,dcdaybx,dcdazbx;
  double dcdrax,dcdray,dcdraz;

  // distances COM-backbone site, COM-stacking site
  double d_cs=-0.4, d_cst=+0.34;
  // vectors COM-backbone site, COM-stacking site in lab frame
  double ra_cs[3],ra_cst[3];
  double rb_cs[3],rb_cst[3];

  // quaternions and Cartesian unit vectors in lab frame
  double *qa,ax[3],ay[3],az[3];
  double *qb,bx[3],by[3],bz[3];

  double **x = atom->x;
  double **f = atom->f;
  double **torque = atom->torque;
  int *type = atom->type;

  int nlocal = atom->nlocal;
  int newton_pair = force->newton_pair;
  int *alist,*blist,*numneigh,**firstneigh;
  double *special_lj = force->special_lj;

  AtomVecEllipsoid *avec = (AtomVecEllipsoid *) atom->style_match("ellipsoid");
  AtomVecEllipsoid::Bonus *bonus = avec->bonus;

  int a,b,ia,ib,anum,bnum,atype,btype;

  double f2,f4t1,f4t4,f4t5,f4t6,f5c3;
  double df2,df4t1,df4t4,df4t5,df4t6,df5c3,rsint;

  evdwl = 0.0;
  ev_init(eflag,vflag);

  anum = list->inum;
  alist = list->ilist;
  numneigh = list->numneigh;
  firstneigh = list->firstneigh;

  // loop over pair interaction neighbors of my atoms

  for (ia = 0; ia < anum; ia++) {

    a = alist[ia];
    atype = type[a];

    qa=bonus[a].quat;
    MathExtra::q_to_exyz(qa,ax,ay,az);

    // vector COM a - stacking site a
    ra_cst[0] = d_cst*ax[0];
    ra_cst[1] = d_cst*ax[1];
    ra_cst[2] = d_cst*ax[2];

    // vector COM a - backbone site a
    ra_cs[0] = d_cs*ax[0];
    ra_cs[1] = d_cs*ax[1];
    ra_cs[2] = d_cs*ax[2];

    blist = firstneigh[a];
    bnum = numneigh[a];

    for (ib = 0; ib < bnum; ib++) {

      b = blist[ib];
      factor_lj = special_lj[sbmask(b)]; // = 0 for nearest neighbors
      b &= NEIGHMASK;

      btype = type[b];

      qb=bonus[b].quat;
      MathExtra::q_to_exyz(qb,bx,by,bz);

      // vector COM b - stacking site b
      rb_cst[0] = d_cst*bx[0];
      rb_cst[1] = d_cst*bx[1];
      rb_cst[2] = d_cst*bx[2];

      // vector stacking site b to a
      delr_st[0] = x[a][0] + ra_cst[0] - x[b][0] - rb_cst[0];
      delr_st[1] = x[a][1] + ra_cst[1] - x[b][1] - rb_cst[1];
      delr_st[2] = x[a][2] + ra_cst[2] - x[b][2] - rb_cst[2];

      rsq_st = delr_st[0]*delr_st[0] + delr_st[1]*delr_st[1] + delr_st[2]*delr_st[2];
      r_st = sqrt(rsq_st);
      rinv_st = 1.0/r_st;

      delr_st_norm[0] = delr_st[0] * rinv_st;
      delr_st_norm[1] = delr_st[1] * rinv_st;
      delr_st_norm[2] = delr_st[2] * rinv_st;

      // vector COM b - backbone site b
      rb_cs[0] = d_cs*bx[0];
      rb_cs[1] = d_cs*bx[1];
      rb_cs[2] = d_cs*bx[2];

      // vector backbone site b to a
      delr_ss[0] = (x[a][0] + ra_cs[0] - x[b][0] - rb_cs[0]);
      delr_ss[1] = (x[a][1] + ra_cs[1] - x[b][1] - rb_cs[1]);
      delr_ss[2] = (x[a][2] + ra_cs[2] - x[b][2] - rb_cs[2]);

      rsq_ss = delr_ss[0]*delr_ss[0] + delr_ss[1]*delr_ss[1] + delr_ss[2]*delr_ss[2];
      r_ss = sqrt(rsq_ss);
      rinv_ss = 1.0/r_ss;

      delr_ss_norm[0] = delr_ss[0] * rinv_ss;
      delr_ss_norm[1] = delr_ss[1] * rinv_ss;
      delr_ss_norm[2] = delr_ss[2] * rinv_ss;

      cost1 = -1.0*MathExtra::dot3(ax,bx);
      if (cost1 >  1.0) cost1 =  1.0;
      if (cost1 < -1.0) cost1 = -1.0;
      theta1 = acos(cost1);
      theta1p = 2 * MY_PI - theta1;

      f4t1 = F4(theta1, a_cxst1[atype][btype], theta_cxst1_0[atype][btype], dtheta_cxst1_ast[atype][btype],
             b_cxst1[atype][btype], dtheta_cxst1_c[atype][btype]) +
             F4(theta1p, a_cxst1[atype][btype], theta_cxst1_0[atype][btype], dtheta_cxst1_ast[atype][btype],
             b_cxst1[atype][btype], dtheta_cxst1_c[atype][btype]);

      // early rejection criterium
      if (f4t1) {

      cost4 = MathExtra::dot3(az,bz);
      if (cost4 >  1.0) cost4 =  1.0;
      if (cost4 < -1.0) cost4 = -1.0;
      theta4 = acos(cost4);

      f4t4 = F4(theta4, a_cxst4[atype][btype], theta_cxst4_0[atype][btype], dtheta_cxst4_ast[atype][btype],
             b_cxst4[atype][btype], dtheta_cxst4_c[atype][btype]);

      // early rejection criterium
      if (f4t4) {

      cost5 = MathExtra::dot3(delr_st_norm,az);
      if (cost5 >  1.0) cost5 =  1.0;
      if (cost5 < -1.0) cost5 = -1.0;
      theta5 = acos(cost5);
      theta5p = MY_PI - theta5;

      f4t5 = F4(theta5, a_cxst5[atype][btype], theta_cxst5_0[atype][btype], dtheta_cxst5_ast[atype][btype],
             b_cxst5[atype][btype], dtheta_cxst5_c[atype][btype]) +
             F4(theta5p, a_cxst5[atype][btype], theta_cxst5_0[atype][btype], dtheta_cxst5_ast[atype][btype],
             b_cxst5[atype][btype], dtheta_cxst5_c[atype][btype]);

      // early rejection criterium
      if (f4t5) {

      cost6 = MathExtra::dot3(delr_st_norm,bz);
      if (cost6 >  1.0) cost6 =  1.0;
      if (cost6 < -1.0) cost6 = -1.0;
      theta6 = acos(cost6);
      theta6p = MY_PI - theta6;

      f4t6 = F4(theta6, a_cxst6[atype][btype], theta_cxst6_0[atype][btype], dtheta_cxst6_ast[atype][btype],
             b_cxst6[atype][btype], dtheta_cxst6_c[atype][btype]) +
             F4(theta6p, a_cxst6[atype][btype], theta_cxst6_0[atype][btype], dtheta_cxst6_ast[atype][btype],
             b_cxst6[atype][btype], dtheta_cxst6_c[atype][btype]);

      MathExtra::cross3(delr_ss_norm,ax,v1tmp);
      cosphi3 = MathExtra::dot3(delr_st_norm,v1tmp);
      if (cosphi3 >  1.0) cosphi3 =  1.0;
      if (cosphi3 < -1.0) cosphi3 = -1.0;

      f2 = F2(r_st, k_cxst[atype][btype], cut_cxst_0[atype][btype],
           cut_cxst_lc[atype][btype], cut_cxst_hc[atype][btype], cut_cxst_lo[atype][btype], cut_cxst_hi[atype][btype],
           b_cxst_lo[atype][btype], b_cxst_hi[atype][btype], cut_cxst_c[atype][btype]);


      f5c3 = F5(cosphi3, a_cxst3p[atype][btype], cosphi_cxst3p_ast[atype][btype], b_cxst3p[atype][btype],
             cosphi_cxst3p_c[atype][btype]);

      evdwl = f2 * f4t1 * f4t4 * f4t5 * f4t6 * f5c3 * f5c3 * factor_lj;

      // early rejection criterium
      if (evdwl) {

      df2 = DF2(r_st, k_cxst[atype][btype], cut_cxst_0[atype][btype],
            cut_cxst_lc[atype][btype], cut_cxst_hc[atype][btype], cut_cxst_lo[atype][btype], cut_cxst_hi[atype][btype],
            b_cxst_lo[atype][btype], b_cxst_hi[atype][btype]);

      rsint = 1.0/sin(theta1);
      df4t1 = DF4(theta1, a_cxst1[atype][btype], theta_cxst1_0[atype][btype], dtheta_cxst1_ast[atype][btype],
              b_cxst1[atype][btype], dtheta_cxst1_c[atype][btype])*rsint -
              DF4(theta1p, a_cxst1[atype][btype], theta_cxst1_0[atype][btype], dtheta_cxst1_ast[atype][btype],
              b_cxst1[atype][btype], dtheta_cxst1_c[atype][btype])*rsint;

      df4t4 = DF4(theta4, a_cxst4[atype][btype], theta_cxst4_0[atype][btype], dtheta_cxst4_ast[atype][btype],
              b_cxst4[atype][btype], dtheta_cxst4_c[atype][btype])/sin(theta4);

      rsint = 1.0/sin(theta5);
      df4t5 = DF4(theta5, a_cxst5[atype][btype], theta_cxst5_0[atype][btype], dtheta_cxst5_ast[atype][btype],
              b_cxst5[atype][btype], dtheta_cxst5_c[atype][btype])*rsint -
              DF4(theta5p, a_cxst5[atype][btype], theta_cxst5_0[atype][btype], dtheta_cxst5_ast[atype][btype],
              b_cxst5[atype][btype], dtheta_cxst5_c[atype][btype])*rsint;

      rsint = 1.0/sin(theta6);
      df4t6 = DF4(theta6, a_cxst6[atype][btype], theta_cxst6_0[atype][btype], dtheta_cxst6_ast[atype][btype],
              b_cxst6[atype][btype], dtheta_cxst6_c[atype][btype])*rsint -
              DF4(theta6p, a_cxst6[atype][btype], theta_cxst6_0[atype][btype], dtheta_cxst6_ast[atype][btype],
              b_cxst6[atype][btype], dtheta_cxst6_c[atype][btype])*rsint;

      df5c3 = DF5(cosphi3, a_cxst3p[atype][btype], cosphi_cxst3p_ast[atype][btype], b_cxst3p[atype][btype],
              cosphi_cxst3p_c[atype][btype]);


     // force, torque and virial contribution for forces between stacking sites

      fpair = 0.0;

      delf[0] = 0.0;
      delf[1] = 0.0;
      delf[2] = 0.0;

      delta[0] = 0.0;
      delta[1] = 0.0;
      delta[2] = 0.0;

      deltb[0] = 0.0;
      deltb[1] = 0.0;
      deltb[2] = 0.0;

      // radial force
      finc  = -df2 * f4t1 * f4t4 * f4t5 * f4t6 * f5c3 * f5c3 * rinv_st * factor_lj;
      fpair += finc;

      delf[0] += delr_st[0] * finc;
      delf[1] += delr_st[1] * finc;
      delf[2] += delr_st[2] * finc;

      // theta5 force
      if (theta5 && theta5p) {

        finc   = -f2 * f4t1 * f4t4 * df4t5 * f4t6 * f5c3 * f5c3 * rinv_st * factor_lj;
        fpair += finc;

        delf[0] += (delr_st_norm[0]*cost5 - az[0]) * finc;
        delf[1] += (delr_st_norm[1]*cost5 - az[1]) * finc;
        delf[2] += (delr_st_norm[2]*cost5 - az[2]) * finc;

      }

      // theta6 force
      if (theta6 && theta6p) {

        finc   = -f2 * f4t1* f4t4 * f4t5 * df4t6 * f5c3 * f5c3 * rinv_st * factor_lj;
        fpair += finc;

        delf[0] += (delr_st_norm[0]*cost6 - bz[0]) * finc;
        delf[1] += (delr_st_norm[1]*cost6 - bz[1]) * finc;
        delf[2] += (delr_st_norm[2]*cost6 - bz[2]) * finc;

      }


      // cosphi3 and cosphi4 (=cosphi3) force and virial
      if (cosphi3) {

        finc   = -f2 * f4t1* f4t4 * f4t5 * f4t6 * 2.0 * f5c3 * df5c3 * factor_lj;
        fpair += finc;

        gamma = d_cs - d_cst;
        gammacub = gamma * gamma * gamma;
        rinv_ss_cub = rinv_ss * rinv_ss * rinv_ss;
        aybx = MathExtra::dot3(ay,bx);
        azbx = MathExtra::dot3(az,bx);
        rax = MathExtra::dot3(delr_st_norm,ax);
        ray = MathExtra::dot3(delr_st_norm,ay);
        raz = MathExtra::dot3(delr_st_norm,az);
        rbx = MathExtra::dot3(delr_st_norm,bx);

        fac = (raz * aybx - ray * azbx);

        dcdr    = -gamma * fac * (gamma * (rax - rbx) + r_st) * rinv_ss_cub;
        dcdaxbx =  gammacub * fac * rinv_ss_cub;
        dcdaybx =  gamma * raz * rinv_ss;
        dcdazbx = -gamma * ray * rinv_ss;
        dcdrax  = -gamma*gamma * fac * r_st * rinv_ss_cub;
        dcdray  = -gamma * azbx * rinv_ss;
        dcdraz  =  gamma * aybx * rinv_ss;
        dcdrbx  =  gamma*gamma * fac * r_st * rinv_ss_cub;

        delf[0] += (delr_st_norm[0] * dcdr + ((ax[0] - delr_st_norm[0] * rax) * dcdrax +
                                              (ay[0] - delr_st_norm[0] * ray) * dcdray +
                                              (az[0] - delr_st_norm[0] * raz) * dcdraz +
                                              (bx[0] - delr_st_norm[0] * rbx) * dcdrbx) * rinv_st) * finc * factor_lj;

        delf[1] += (delr_st_norm[1] * dcdr + ((ax[1] - delr_st_norm[1] * rax) * dcdrax +
                                              (ay[1] - delr_st_norm[1] * ray) * dcdray +
                                              (az[1] - delr_st_norm[1] * raz) * dcdraz +
                                              (bx[1] - delr_st_norm[1] * rbx) * dcdrbx) * rinv_st) * finc * factor_lj;

        delf[2] += (delr_st_norm[2] * dcdr + ((ax[2] - delr_st_norm[2] * rax) * dcdrax +
                                              (ay[2] - delr_st_norm[2] * ray) * dcdray +
                                              (az[2] - delr_st_norm[2] * raz) * dcdraz +
                                              (bx[2] - delr_st_norm[2] * rbx) * dcdrbx) * rinv_st) * finc * factor_lj;

      }

      // increment forces and torques

      f[a][0] += delf[0];
      f[a][1] += delf[1];
      f[a][2] += delf[2];

      MathExtra::cross3(ra_cst,delf,delta);

      torque[a][0] += delta[0];
      torque[a][1] += delta[1];
      torque[a][2] += delta[2];

      if (newton_pair || b < nlocal) {

        f[b][0] -= delf[0];
        f[b][1] -= delf[1];
        f[b][2] -= delf[2];

        MathExtra::cross3(rb_cst,delf,deltb);

        torque[b][0] -= deltb[0];
        torque[b][1] -= deltb[1];
        torque[b][2] -= deltb[2];

      }

      // increment energy and virial
      // NOTE: The virial is calculated on the 'molecular' basis.
      // (see G. Ciccotti and J.P. Ryckaert, Comp. Phys. Rep. 4, 345-392 (1986))

      if (evflag) ev_tally_xyz(a,b,nlocal,newton_pair,evdwl,0.0,
          delf[0],delf[1],delf[2],x[a][0]-x[b][0],x[a][1]-x[b][1],x[a][2]-x[b][2]);

      // pure torques not expressible as r x f

      delta[0] = 0.0;
      delta[1] = 0.0;
      delta[2] = 0.0;
      deltb[0] = 0.0;
      deltb[1] = 0.0;
      deltb[2] = 0.0;

      // theta1 torque
      if (theta1 && theta1p) {

        tpair = -f2 * df4t1 * f4t4 * f4t5 * f4t6 * f5c3 * f5c3 * factor_lj;
        MathExtra::cross3(ax,bx,t1dir);

        delta[0] += t1dir[0]*tpair;
        delta[1] += t1dir[1]*tpair;
        delta[2] += t1dir[2]*tpair;

        deltb[0] += t1dir[0]*tpair;
        deltb[1] += t1dir[1]*tpair;
        deltb[2] += t1dir[2]*tpair;

      }

      // theta4 torque
      if (theta4) {

        tpair = -f2 * f4t1 * df4t4 * f4t5 * f4t6 * f5c3 * f5c3 * factor_lj;
        MathExtra::cross3(bz,az,t4dir);

        delta[0] += t4dir[0]*tpair;
        delta[1] += t4dir[1]*tpair;
        delta[2] += t4dir[2]*tpair;

        deltb[0] += t4dir[0]*tpair;
        deltb[1] += t4dir[1]*tpair;
        deltb[2] += t4dir[2]*tpair;

      }

      // theta5 torque
      if (theta5 && theta5p) {

        tpair = -f2 * f4t1 * f4t4 * df4t5 * f4t6 * f5c3 * f5c3 * factor_lj;
        MathExtra::cross3(delr_st_norm,az,t5dir);

        delta[0] += t5dir[0] * tpair;
        delta[1] += t5dir[1] * tpair;
        delta[2] += t5dir[2] * tpair;

      }

      // theta6 torque
      if (theta6 && theta6p) {

        tpair = -f2 * f4t1 * f4t4 * f4t5 * df4t6 * f5c3 * f5c3 * factor_lj;
        MathExtra::cross3(delr_st_norm,bz,t6dir);

        deltb[0] -= t6dir[0] * tpair;
        deltb[1] -= t6dir[1] * tpair;
        deltb[2] -= t6dir[2] * tpair;

      }

      // Full cosphi3 and cosphi4 (=cosphi3) contribution to the torque
      if (cosphi3) {

        gamma = d_cs - d_cst;
        gammacub = gamma * gamma * gamma;
        rinv_ss_cub = rinv_ss * rinv_ss * rinv_ss;
        aybx = MathExtra::dot3(ay,bx);
        azbx = MathExtra::dot3(az,bx);
        rax = MathExtra::dot3(delr_st_norm,ax);
        ray = MathExtra::dot3(delr_st_norm,ay);
        raz = MathExtra::dot3(delr_st_norm,az);
        rbx = MathExtra::dot3(delr_st_norm,bx);

        fac = (raz * aybx - ray * azbx);

        dcdr    = -gamma * fac * (gamma * (rax - rbx) + r_st) * rinv_ss_cub;
        dcdaxbx =  gammacub * fac * rinv_ss_cub;
        dcdaybx =  gamma * raz * rinv_ss;
        dcdazbx = -gamma * ray * rinv_ss;
        dcdrax  = -gamma*gamma * fac * r_st * rinv_ss_cub;
        dcdray  = -gamma * azbx * rinv_ss;
        dcdraz  =  gamma * aybx * rinv_ss;
        dcdrbx  =  gamma*gamma * fac * r_st * rinv_ss_cub;

        tpair   = -f2 * f4t1 * f4t4 * f4t5 * f4t6 * 2.0 * f5c3 * df5c3 * factor_lj;

        MathExtra::cross3(ax,bx,v1tmp);
        MathExtra::cross3(ay,bx,v2tmp);
        MathExtra::cross3(az,bx,v3tmp);

        delt[0] = (v1tmp[0] * dcdaxbx + v2tmp[0] * dcdaybx + v3tmp[0] * dcdazbx) * tpair;
        delt[1] = (v1tmp[1] * dcdaxbx + v2tmp[1] * dcdaybx + v3tmp[1] * dcdazbx) * tpair;
        delt[2] = (v1tmp[2] * dcdaxbx + v2tmp[2] * dcdaybx + v3tmp[2] * dcdazbx) * tpair;

        delta[0] += delt[0];
        delta[1] += delt[1];
        delta[2] += delt[2];
        deltb[0] += delt[0];
        deltb[1] += delt[1];
        deltb[2] += delt[2];

        MathExtra::cross3(ax,delr_st_norm,v1tmp);
        MathExtra::cross3(ay,delr_st_norm,v2tmp);
        MathExtra::cross3(az,delr_st_norm,v3tmp);

        delta[0] += (v1tmp[0] * dcdrax + v2tmp[0] * dcdray + v3tmp[0] * dcdraz) * tpair;
        delta[1] += (v1tmp[1] * dcdrax + v2tmp[1] * dcdray + v3tmp[1] * dcdraz) * tpair;
        delta[2] += (v1tmp[2] * dcdrax + v2tmp[2] * dcdray + v3tmp[2] * dcdraz) * tpair;

        MathExtra::cross3(bx,delr_st_norm,v1tmp);

        deltb[0] -= v1tmp[0] * dcdrbx * tpair;
        deltb[1] -= v1tmp[1] * dcdrbx * tpair;
        deltb[2] -= v1tmp[2] * dcdrbx * tpair;

      }

      // increment torques

      torque[a][0] += delta[0];
      torque[a][1] += delta[1];
      torque[a][2] += delta[2];

      if (newton_pair || b < nlocal) {

        torque[b][0] -= deltb[0];
        torque[b][1] -= deltb[1];
        torque[b][2] -= deltb[2];

      }

      }
      }
      }
      }// end early rejection criteria


    }
  }

  if (vflag_fdotr) virial_fdotr_compute();
}

/* ----------------------------------------------------------------------
   allocate all arrays
------------------------------------------------------------------------- */

void PairOxdnaCoaxstk::allocate()
{
  allocated = 1;
  int n = atom->ntypes;

  memory->create(setflag,n+1,n+1,"pair:setflag");
  for (int i = 1; i <= n; i++)
    for (int j = i; j <= n; j++)
      setflag[i][j] = 0;

  memory->create(cutsq,n+1,n+1,"pair:cutsq");

  memory->create(k_cxst,n+1,n+1,"pair:k_cxst");
  memory->create(cut_cxst_0,n+1,n+1,"pair:cut_cxst_0");
  memory->create(cut_cxst_c,n+1,n+1,"pair:cut_cxst_c");
  memory->create(cut_cxst_lo,n+1,n+1,"pair:cut_cxst_lo");
  memory->create(cut_cxst_hi,n+1,n+1,"pair:cut_cxst_hi");
  memory->create(cut_cxst_lc,n+1,n+1,"pair:cut_cxst_lc");
  memory->create(cut_cxst_hc,n+1,n+1,"pair:cut_cxst_hc");
  memory->create(b_cxst_lo,n+1,n+1,"pair:b_cxst_lo");
  memory->create(b_cxst_hi,n+1,n+1,"pair:b_cxst_hi");
  memory->create(cutsq_cxst_hc,n+1,n+1,"pair:cutsq_cxst_hc");

  memory->create(a_cxst1,n+1,n+1,"pair:a_cxst1");
  memory->create(theta_cxst1_0,n+1,n+1,"pair:theta_cxst1_0");
  memory->create(dtheta_cxst1_ast,n+1,n+1,"pair:dtheta_cxst1_ast");
  memory->create(b_cxst1,n+1,n+1,"pair:b_cxst1");
  memory->create(dtheta_cxst1_c,n+1,n+1,"pair:dtheta_cxst1_c");

  memory->create(a_cxst4,n+1,n+1,"pair:a_cxst4");
  memory->create(theta_cxst4_0,n+1,n+1,"pair:theta_cxst4_0");
  memory->create(dtheta_cxst4_ast,n+1,n+1,"pair:dtheta_cxst4_ast");
  memory->create(b_cxst4,n+1,n+1,"pair:b_cxst4");
  memory->create(dtheta_cxst4_c,n+1,n+1,"pair:dtheta_cxst4_c");

  memory->create(a_cxst5,n+1,n+1,"pair:a_cxst5");
  memory->create(theta_cxst5_0,n+1,n+1,"pair:theta_cxst5_0");
  memory->create(dtheta_cxst5_ast,n+1,n+1,"pair:dtheta_cxst5_ast");
  memory->create(b_cxst5,n+1,n+1,"pair:b_cxst5");
  memory->create(dtheta_cxst5_c,n+1,n+1,"pair:dtheta_cxst5_c");

  memory->create(a_cxst6,n+1,n+1,"pair:a_cxst6");
  memory->create(theta_cxst6_0,n+1,n+1,"pair:theta_cxst6_0");
  memory->create(dtheta_cxst6_ast,n+1,n+1,"pair:dtheta_cxst6_ast");
  memory->create(b_cxst6,n+1,n+1,"pair:b_cxst6");
  memory->create(dtheta_cxst6_c,n+1,n+1,"pair:dtheta_cxst6_c");

  memory->create(a_cxst3p,n+1,n+1,"pair:a_cxst3p");
  memory->create(cosphi_cxst3p_ast,n+1,n+1,"pair:cosphi_cxst3p_ast");
  memory->create(b_cxst3p,n+1,n+1,"pair:b_cxst3p");
  memory->create(cosphi_cxst3p_c,n+1,n+1,"pair:cosphi_cxst3p_c");
  memory->create(a_cxst4p,n+1,n+1,"pair:a_cxst4p");
  memory->create(cosphi_cxst4p_ast,n+1,n+1,"pair:cosphi_cxst4p_ast");
  memory->create(b_cxst4p,n+1,n+1,"pair:b_cxst4p");
  memory->create(cosphi_cxst4p_c,n+1,n+1,"pair:cosphi_cxst4p_c");

}

/* ----------------------------------------------------------------------
   global settings
------------------------------------------------------------------------- */

void PairOxdnaCoaxstk::settings(int narg, char **/*arg*/)
{
  if (narg != 0) error->all(FLERR,"Illegal pair_style command");

}

/* ----------------------------------------------------------------------
   set coeffs for one or more type pairs
------------------------------------------------------------------------- */

void PairOxdnaCoaxstk::coeff(int narg, char **arg)
{
  int count;

  if (narg != 23) error->all(FLERR,"Incorrect args for pair coefficients in oxdna/coaxstk");
  if (!allocated) allocate();

  int ilo,ihi,jlo,jhi;
  force->bounds(FLERR,arg[0],atom->ntypes,ilo,ihi);
  force->bounds(FLERR,arg[1],atom->ntypes,jlo,jhi);

  // cross-stacking interaction
  count = 0;

  double k_cxst_one, cut_cxst_0_one, cut_cxst_c_one, cut_cxst_lo_one, cut_cxst_hi_one;
  double b_cxst_lo_one, b_cxst_hi_one, cut_cxst_lc_one, cut_cxst_hc_one;

  double a_cxst1_one, theta_cxst1_0_one, dtheta_cxst1_ast_one;
  double b_cxst1_one, dtheta_cxst1_c_one;

  double a_cxst4_one, theta_cxst4_0_one, dtheta_cxst4_ast_one;
  double b_cxst4_one, dtheta_cxst4_c_one;

  double a_cxst5_one, theta_cxst5_0_one, dtheta_cxst5_ast_one;
  double b_cxst5_one, dtheta_cxst5_c_one;

  double a_cxst6_one, theta_cxst6_0_one, dtheta_cxst6_ast_one;
  double b_cxst6_one, dtheta_cxst6_c_one;

  double a_cxst3p_one, cosphi_cxst3p_ast_one, b_cxst3p_one, cosphi_cxst3p_c_one;
  double a_cxst4p_one, cosphi_cxst4p_ast_one, b_cxst4p_one, cosphi_cxst4p_c_one;

  k_cxst_one = force->numeric(FLERR,arg[2]);
  cut_cxst_0_one = force->numeric(FLERR,arg[3]);
  cut_cxst_c_one = force->numeric(FLERR,arg[4]);
  cut_cxst_lo_one = force->numeric(FLERR,arg[5]);
  cut_cxst_hi_one = force->numeric(FLERR,arg[6]);

  a_cxst1_one = force->numeric(FLERR,arg[7]);
  theta_cxst1_0_one = force->numeric(FLERR,arg[8]);
  dtheta_cxst1_ast_one = force->numeric(FLERR,arg[9]);

  a_cxst4_one = force->numeric(FLERR,arg[10]);
  theta_cxst4_0_one = force->numeric(FLERR,arg[11]);
  dtheta_cxst4_ast_one = force->numeric(FLERR,arg[12]);

  a_cxst5_one = force->numeric(FLERR,arg[13]);
  theta_cxst5_0_one = force->numeric(FLERR,arg[14]);
  dtheta_cxst5_ast_one = force->numeric(FLERR,arg[15]);

  a_cxst6_one = force->numeric(FLERR,arg[16]);
  theta_cxst6_0_one = force->numeric(FLERR,arg[17]);
  dtheta_cxst6_ast_one = force->numeric(FLERR,arg[18]);

  a_cxst3p_one = force->numeric(FLERR,arg[19]);
  cosphi_cxst3p_ast_one = force->numeric(FLERR,arg[20]);
  a_cxst4p_one = force->numeric(FLERR,arg[21]);
  cosphi_cxst4p_ast_one = force->numeric(FLERR,arg[22]);

  b_cxst_lo_one = 0.25 * (cut_cxst_lo_one - cut_cxst_0_one) * (cut_cxst_lo_one - cut_cxst_0_one)/
        (0.5 * (cut_cxst_lo_one - cut_cxst_0_one) * (cut_cxst_lo_one - cut_cxst_0_one) -
        k_cxst_one * 0.5 * (cut_cxst_0_one -cut_cxst_c_one) * (cut_cxst_0_one - cut_cxst_c_one)/k_cxst_one);

  cut_cxst_lc_one = cut_cxst_lo_one - 0.5 * (cut_cxst_lo_one - cut_cxst_0_one)/b_cxst_lo_one;;

  b_cxst_hi_one = 0.25 * (cut_cxst_hi_one - cut_cxst_0_one) * (cut_cxst_hi_one - cut_cxst_0_one)/
        (0.5 * (cut_cxst_hi_one - cut_cxst_0_one) * (cut_cxst_hi_one - cut_cxst_0_one) -
        k_cxst_one * 0.5 * (cut_cxst_0_one -cut_cxst_c_one) * (cut_cxst_0_one - cut_cxst_c_one)/k_cxst_one);

  cut_cxst_hc_one = cut_cxst_hi_one - 0.5* (cut_cxst_hi_one - cut_cxst_0_one)/b_cxst_hi_one;


  b_cxst1_one = a_cxst1_one*a_cxst1_one*dtheta_cxst1_ast_one*dtheta_cxst1_ast_one/(1-a_cxst1_one*dtheta_cxst1_ast_one*dtheta_cxst1_ast_one);
  dtheta_cxst1_c_one = 1/(a_cxst1_one*dtheta_cxst1_ast_one);

  b_cxst4_one = a_cxst4_one*a_cxst4_one*dtheta_cxst4_ast_one*dtheta_cxst4_ast_one/(1-a_cxst4_one*dtheta_cxst4_ast_one*dtheta_cxst4_ast_one);
  dtheta_cxst4_c_one = 1/(a_cxst4_one*dtheta_cxst4_ast_one);

  b_cxst5_one = a_cxst5_one*a_cxst5_one*dtheta_cxst5_ast_one*dtheta_cxst5_ast_one/(1-a_cxst5_one*dtheta_cxst5_ast_one*dtheta_cxst5_ast_one);
  dtheta_cxst5_c_one = 1/(a_cxst5_one*dtheta_cxst5_ast_one);

  b_cxst6_one = a_cxst6_one*a_cxst6_one*dtheta_cxst6_ast_one*dtheta_cxst6_ast_one/(1-a_cxst6_one*dtheta_cxst6_ast_one*dtheta_cxst6_ast_one);
  dtheta_cxst6_c_one = 1/(a_cxst6_one*dtheta_cxst6_ast_one);

  b_cxst3p_one = a_cxst3p_one*a_cxst3p_one*cosphi_cxst3p_ast_one*cosphi_cxst3p_ast_one/(1-a_cxst3p_one*cosphi_cxst3p_ast_one*cosphi_cxst3p_ast_one);
  cosphi_cxst3p_c_one=1/(a_cxst3p_one*cosphi_cxst3p_ast_one);

  b_cxst4p_one = a_cxst4p_one*a_cxst4p_one*cosphi_cxst4p_ast_one*cosphi_cxst4p_ast_one/(1-a_cxst4p_one*cosphi_cxst4p_ast_one*cosphi_cxst4p_ast_one);
  cosphi_cxst4p_c_one=1/(a_cxst4p_one*cosphi_cxst4p_ast_one);

  for (int i = ilo; i <= ihi; i++) {
    for (int j = MAX(jlo,i); j <= jhi; j++) {

      k_cxst[i][j] = k_cxst_one;
      cut_cxst_0[i][j] = cut_cxst_0_one;
      cut_cxst_c[i][j] = cut_cxst_c_one;
      cut_cxst_lo[i][j] = cut_cxst_lo_one;
      cut_cxst_hi[i][j] = cut_cxst_hi_one;
      cut_cxst_lc[i][j] = cut_cxst_lc_one;
      cut_cxst_hc[i][j] = cut_cxst_hc_one;
      b_cxst_lo[i][j] = b_cxst_lo_one;
      b_cxst_hi[i][j] = b_cxst_hi_one;

      a_cxst1[i][j] = a_cxst1_one;
      theta_cxst1_0[i][j] = theta_cxst1_0_one;
      dtheta_cxst1_ast[i][j] = dtheta_cxst1_ast_one;
      b_cxst1[i][j] = b_cxst1_one;
      dtheta_cxst1_c[i][j] = dtheta_cxst1_c_one;

      a_cxst4[i][j] = a_cxst4_one;
      theta_cxst4_0[i][j] = theta_cxst4_0_one;
      dtheta_cxst4_ast[i][j] = dtheta_cxst4_ast_one;
      b_cxst4[i][j] = b_cxst4_one;
      dtheta_cxst4_c[i][j] = dtheta_cxst4_c_one;

      a_cxst5[i][j] = a_cxst5_one;
      theta_cxst5_0[i][j] = theta_cxst5_0_one;
      dtheta_cxst5_ast[i][j] = dtheta_cxst5_ast_one;
      b_cxst5[i][j] = b_cxst5_one;
      dtheta_cxst5_c[i][j] = dtheta_cxst5_c_one;

      a_cxst6[i][j] = a_cxst6_one;
      theta_cxst6_0[i][j] = theta_cxst6_0_one;
      dtheta_cxst6_ast[i][j] = dtheta_cxst6_ast_one;
      b_cxst6[i][j] = b_cxst6_one;
      dtheta_cxst6_c[i][j] = dtheta_cxst6_c_one;

      a_cxst3p[i][j] = a_cxst3p_one;
      cosphi_cxst3p_ast[i][j] = cosphi_cxst3p_ast_one;
      b_cxst3p[i][j] = b_cxst3p_one;
      cosphi_cxst3p_c[i][j] = cosphi_cxst3p_c_one;

      a_cxst4p[i][j] = a_cxst4p_one;
      cosphi_cxst4p_ast[i][j] = cosphi_cxst4p_ast_one;
      b_cxst4p[i][j] = b_cxst4p_one;
      cosphi_cxst4p_c[i][j] = cosphi_cxst4p_c_one;

      setflag[i][j] = 1;
      count++;
    }
  }

  if (count == 0) error->all(FLERR,"Incorrect args for pair coefficients in oxdna/coaxstk");

}

/* ----------------------------------------------------------------------
   neighbor callback to inform pair style of neighbor list to use regular
------------------------------------------------------------------------- */

void PairOxdnaCoaxstk::init_list(int id, NeighList *ptr)
{
  if (id == 0) list = ptr;
  if (id  > 0) error->all(FLERR,"Respa not supported");

}


/* ----------------------------------------------------------------------
   init for one type pair i,j and corresponding j,i
------------------------------------------------------------------------- */

double PairOxdnaCoaxstk::init_one(int i, int j)
{

  if (setflag[i][j] == 0) {
    error->all(FLERR,"Coefficient mixing not defined in oxDNA");
  }
  if (offset_flag) {
    error->all(FLERR,"Offset not supported in oxDNA");
  }

  k_cxst[j][i] = k_cxst[i][j];
  cut_cxst_0[j][i] = cut_cxst_0[i][j];
  cut_cxst_c[j][i] = cut_cxst_c[i][j];
  cut_cxst_lo[j][i] = cut_cxst_lo[i][j];
  cut_cxst_hi[j][i] = cut_cxst_hi[i][j];
  b_cxst_lo[j][i] = b_cxst_lo[i][j];
  b_cxst_hi[j][i] = b_cxst_hi[i][j];
  cut_cxst_lc[j][i] = cut_cxst_lc[i][j];
  cut_cxst_hc[j][i] = cut_cxst_hc[i][j];

  a_cxst1[j][i] = a_cxst1[i][j];
  theta_cxst1_0[j][i] = theta_cxst1_0[i][j];
  dtheta_cxst1_ast[j][i] = dtheta_cxst1_ast[i][j];
  b_cxst1[j][i] = b_cxst1[i][j];
  dtheta_cxst1_c[j][i] = dtheta_cxst1_c[i][j];

  a_cxst4[j][i] = a_cxst4[i][j];
  theta_cxst4_0[j][i] = theta_cxst4_0[i][j];
  dtheta_cxst4_ast[j][i] = dtheta_cxst4_ast[i][j];
  b_cxst4[j][i] = b_cxst4[i][j];
  dtheta_cxst4_c[j][i] = dtheta_cxst4_c[i][j];

  a_cxst5[j][i] = a_cxst5[i][j];
  theta_cxst5_0[j][i] = theta_cxst5_0[i][j];
  dtheta_cxst5_ast[j][i] = dtheta_cxst5_ast[i][j];
  b_cxst5[j][i] = b_cxst5[i][j];
  dtheta_cxst5_c[j][i] = dtheta_cxst5_c[i][j];

  a_cxst6[j][i] = a_cxst6[i][j];
  theta_cxst6_0[j][i] = theta_cxst6_0[i][j];
  dtheta_cxst6_ast[j][i] = dtheta_cxst6_ast[i][j];
  b_cxst6[j][i] = b_cxst6[i][j];
  dtheta_cxst6_c[j][i] = dtheta_cxst6_c[i][j];

  a_cxst3p[j][i] = a_cxst3p[i][j];
  cosphi_cxst3p_ast[j][i] = cosphi_cxst3p_ast[i][j];
  b_cxst3p[j][i] = b_cxst3p[i][j];
  cosphi_cxst3p_c[j][i] = cosphi_cxst3p_c[i][j];

  a_cxst4p[j][i] = a_cxst4p[i][j];
  cosphi_cxst4p_ast[j][i] = cosphi_cxst4p_ast[i][j];
  b_cxst4p[j][i] = b_cxst4p[i][j];
  cosphi_cxst4p_c[j][i] = cosphi_cxst4p_c[i][j];

  cutsq_cxst_hc[i][j] = cut_cxst_hc[i][j]*cut_cxst_hc[i][j];
  cutsq_cxst_hc[j][i] = cutsq_cxst_hc[i][j];

  // set the master list distance cutoff
  return cut_cxst_hc[i][j];

}

/* ----------------------------------------------------------------------
   proc 0 writes to restart file
------------------------------------------------------------------------- */

void PairOxdnaCoaxstk::write_restart(FILE *fp)
{
  write_restart_settings(fp);

  int i,j;
  for (i = 1; i <= atom->ntypes; i++)
    for (j = i; j <= atom->ntypes; j++) {
      fwrite(&setflag[i][j],sizeof(int),1,fp);
      if (setflag[i][j]) {

        fwrite(&k_cxst[i][j],sizeof(double),1,fp);
        fwrite(&cut_cxst_0[i][j],sizeof(double),1,fp);
        fwrite(&cut_cxst_c[i][j],sizeof(double),1,fp);
        fwrite(&cut_cxst_lo[i][j],sizeof(double),1,fp);
        fwrite(&cut_cxst_hi[i][j],sizeof(double),1,fp);
        fwrite(&cut_cxst_lc[i][j],sizeof(double),1,fp);
        fwrite(&cut_cxst_hc[i][j],sizeof(double),1,fp);
        fwrite(&b_cxst_lo[i][j],sizeof(double),1,fp);
        fwrite(&b_cxst_hi[i][j],sizeof(double),1,fp);

        fwrite(&a_cxst1[i][j],sizeof(double),1,fp);
        fwrite(&theta_cxst1_0[i][j],sizeof(double),1,fp);
        fwrite(&dtheta_cxst1_ast[i][j],sizeof(double),1,fp);
        fwrite(&b_cxst1[i][j],sizeof(double),1,fp);
        fwrite(&dtheta_cxst1_c[i][j],sizeof(double),1,fp);

        fwrite(&a_cxst4[i][j],sizeof(double),1,fp);
        fwrite(&theta_cxst4_0[i][j],sizeof(double),1,fp);
        fwrite(&dtheta_cxst4_ast[i][j],sizeof(double),1,fp);
        fwrite(&b_cxst4[i][j],sizeof(double),1,fp);
        fwrite(&dtheta_cxst4_c[i][j],sizeof(double),1,fp);

        fwrite(&a_cxst5[i][j],sizeof(double),1,fp);
        fwrite(&theta_cxst5_0[i][j],sizeof(double),1,fp);
        fwrite(&dtheta_cxst5_ast[i][j],sizeof(double),1,fp);
        fwrite(&b_cxst5[i][j],sizeof(double),1,fp);
        fwrite(&dtheta_cxst5_c[i][j],sizeof(double),1,fp);

        fwrite(&a_cxst6[i][j],sizeof(double),1,fp);
        fwrite(&theta_cxst6_0[i][j],sizeof(double),1,fp);
        fwrite(&dtheta_cxst6_ast[i][j],sizeof(double),1,fp);
        fwrite(&b_cxst6[i][j],sizeof(double),1,fp);
        fwrite(&dtheta_cxst6_c[i][j],sizeof(double),1,fp);

        fwrite(&a_cxst3p[i][j],sizeof(double),1,fp);
        fwrite(&cosphi_cxst3p_ast[i][j],sizeof(double),1,fp);
        fwrite(&b_cxst3p[i][j],sizeof(double),1,fp);
        fwrite(&cosphi_cxst3p_c[i][j],sizeof(double),1,fp);
        fwrite(&a_cxst4p[i][j],sizeof(double),1,fp);
        fwrite(&cosphi_cxst4p_ast[i][j],sizeof(double),1,fp);
        fwrite(&b_cxst4p[i][j],sizeof(double),1,fp);
        fwrite(&cosphi_cxst4p_c[i][j],sizeof(double),1,fp);

    }
  }
}

/* ----------------------------------------------------------------------
   proc 0 reads from restart file, bcasts
------------------------------------------------------------------------- */

void PairOxdnaCoaxstk::read_restart(FILE *fp)
{
  read_restart_settings(fp);
  allocate();

  int i,j;
  int me = comm->me;
  for (i = 1; i <= atom->ntypes; i++)
    for (j = i; j <= atom->ntypes; j++) {
      if (me == 0) utils::sfread(FLERR,&setflag[i][j],sizeof(int),1,fp,NULL,error);
      MPI_Bcast(&setflag[i][j],1,MPI_INT,0,world);
      if (setflag[i][j]) {
        if (me == 0) {

          utils::sfread(FLERR,&k_cxst[i][j],sizeof(double),1,fp,NULL,error);
          utils::sfread(FLERR,&cut_cxst_0[i][j],sizeof(double),1,fp,NULL,error);
          utils::sfread(FLERR,&cut_cxst_c[i][j],sizeof(double),1,fp,NULL,error);
          utils::sfread(FLERR,&cut_cxst_lo[i][j],sizeof(double),1,fp,NULL,error);
          utils::sfread(FLERR,&cut_cxst_hi[i][j],sizeof(double),1,fp,NULL,error);
          utils::sfread(FLERR,&cut_cxst_lc[i][j],sizeof(double),1,fp,NULL,error);
          utils::sfread(FLERR,&cut_cxst_hc[i][j],sizeof(double),1,fp,NULL,error);
          utils::sfread(FLERR,&b_cxst_lo[i][j],sizeof(double),1,fp,NULL,error);
          utils::sfread(FLERR,&b_cxst_hi[i][j],sizeof(double),1,fp,NULL,error);

          utils::sfread(FLERR,&a_cxst1[i][j],sizeof(double),1,fp,NULL,error);
          utils::sfread(FLERR,&theta_cxst1_0[i][j],sizeof(double),1,fp,NULL,error);
          utils::sfread(FLERR,&dtheta_cxst1_ast[i][j],sizeof(double),1,fp,NULL,error);
          utils::sfread(FLERR,&b_cxst1[i][j],sizeof(double),1,fp,NULL,error);
          utils::sfread(FLERR,&dtheta_cxst1_c[i][j],sizeof(double),1,fp,NULL,error);

          utils::sfread(FLERR,&a_cxst4[i][j],sizeof(double),1,fp,NULL,error);
          utils::sfread(FLERR,&theta_cxst4_0[i][j],sizeof(double),1,fp,NULL,error);
          utils::sfread(FLERR,&dtheta_cxst4_ast[i][j],sizeof(double),1,fp,NULL,error);
          utils::sfread(FLERR,&b_cxst4[i][j],sizeof(double),1,fp,NULL,error);
          utils::sfread(FLERR,&dtheta_cxst4_c[i][j],sizeof(double),1,fp,NULL,error);

          utils::sfread(FLERR,&a_cxst5[i][j],sizeof(double),1,fp,NULL,error);
          utils::sfread(FLERR,&theta_cxst5_0[i][j],sizeof(double),1,fp,NULL,error);
          utils::sfread(FLERR,&dtheta_cxst5_ast[i][j],sizeof(double),1,fp,NULL,error);
          utils::sfread(FLERR,&b_cxst5[i][j],sizeof(double),1,fp,NULL,error);
          utils::sfread(FLERR,&dtheta_cxst5_c[i][j],sizeof(double),1,fp,NULL,error);

          utils::sfread(FLERR,&a_cxst6[i][j],sizeof(double),1,fp,NULL,error);
          utils::sfread(FLERR,&theta_cxst6_0[i][j],sizeof(double),1,fp,NULL,error);
          utils::sfread(FLERR,&dtheta_cxst6_ast[i][j],sizeof(double),1,fp,NULL,error);
          utils::sfread(FLERR,&b_cxst6[i][j],sizeof(double),1,fp,NULL,error);
          utils::sfread(FLERR,&dtheta_cxst6_c[i][j],sizeof(double),1,fp,NULL,error);

          utils::sfread(FLERR,&a_cxst3p[i][j],sizeof(double),1,fp,NULL,error);
          utils::sfread(FLERR,&cosphi_cxst3p_ast[i][j],sizeof(double),1,fp,NULL,error);
          utils::sfread(FLERR,&b_cxst3p[i][j],sizeof(double),1,fp,NULL,error);
          utils::sfread(FLERR,&cosphi_cxst3p_c[i][j],sizeof(double),1,fp,NULL,error);
          utils::sfread(FLERR,&a_cxst4p[i][j],sizeof(double),1,fp,NULL,error);
          utils::sfread(FLERR,&cosphi_cxst4p_ast[i][j],sizeof(double),1,fp,NULL,error);
          utils::sfread(FLERR,&b_cxst4p[i][j],sizeof(double),1,fp,NULL,error);
          utils::sfread(FLERR,&cosphi_cxst4p_c[i][j],sizeof(double),1,fp,NULL,error);

        }

        MPI_Bcast(&k_cxst[i][j],1,MPI_DOUBLE,0,world);
        MPI_Bcast(&cut_cxst_0[i][j],1,MPI_DOUBLE,0,world);
        MPI_Bcast(&cut_cxst_c[i][j],1,MPI_DOUBLE,0,world);
        MPI_Bcast(&cut_cxst_lo[i][j],1,MPI_DOUBLE,0,world);
        MPI_Bcast(&cut_cxst_hi[i][j],1,MPI_DOUBLE,0,world);
        MPI_Bcast(&cut_cxst_lc[i][j],1,MPI_DOUBLE,0,world);
        MPI_Bcast(&cut_cxst_hc[i][j],1,MPI_DOUBLE,0,world);
        MPI_Bcast(&b_cxst_lo[i][j],1,MPI_DOUBLE,0,world);
        MPI_Bcast(&b_cxst_hi[i][j],1,MPI_DOUBLE,0,world);

        MPI_Bcast(&a_cxst1[i][j],1,MPI_DOUBLE,0,world);
        MPI_Bcast(&theta_cxst1_0[i][j],1,MPI_DOUBLE,0,world);
        MPI_Bcast(&dtheta_cxst1_ast[i][j],1,MPI_DOUBLE,0,world);
        MPI_Bcast(&b_cxst1[i][j],1,MPI_DOUBLE,0,world);
        MPI_Bcast(&dtheta_cxst1_c[i][j],1,MPI_DOUBLE,0,world);

        MPI_Bcast(&a_cxst4[i][j],1,MPI_DOUBLE,0,world);
        MPI_Bcast(&theta_cxst4_0[i][j],1,MPI_DOUBLE,0,world);
        MPI_Bcast(&dtheta_cxst4_ast[i][j],1,MPI_DOUBLE,0,world);
        MPI_Bcast(&b_cxst4[i][j],1,MPI_DOUBLE,0,world);
        MPI_Bcast(&dtheta_cxst4_c[i][j],1,MPI_DOUBLE,0,world);

        MPI_Bcast(&a_cxst5[i][j],1,MPI_DOUBLE,0,world);
        MPI_Bcast(&theta_cxst5_0[i][j],1,MPI_DOUBLE,0,world);
        MPI_Bcast(&dtheta_cxst5_ast[i][j],1,MPI_DOUBLE,0,world);
        MPI_Bcast(&b_cxst5[i][j],1,MPI_DOUBLE,0,world);
        MPI_Bcast(&dtheta_cxst5_c[i][j],1,MPI_DOUBLE,0,world);

        MPI_Bcast(&a_cxst6[i][j],1,MPI_DOUBLE,0,world);
        MPI_Bcast(&theta_cxst6_0[i][j],1,MPI_DOUBLE,0,world);
        MPI_Bcast(&dtheta_cxst6_ast[i][j],1,MPI_DOUBLE,0,world);
        MPI_Bcast(&b_cxst6[i][j],1,MPI_DOUBLE,0,world);
        MPI_Bcast(&dtheta_cxst6_c[i][j],1,MPI_DOUBLE,0,world);

        MPI_Bcast(&a_cxst3p[i][j],1,MPI_DOUBLE,0,world);
        MPI_Bcast(&cosphi_cxst3p_ast[i][j],1,MPI_DOUBLE,0,world);
        MPI_Bcast(&b_cxst3p[i][j],1,MPI_DOUBLE,0,world);
        MPI_Bcast(&cosphi_cxst3p_c[i][j],1,MPI_DOUBLE,0,world);
        MPI_Bcast(&a_cxst4p[i][j],1,MPI_DOUBLE,0,world);
        MPI_Bcast(&cosphi_cxst4p_ast[i][j],1,MPI_DOUBLE,0,world);
        MPI_Bcast(&b_cxst4p[i][j],1,MPI_DOUBLE,0,world);
        MPI_Bcast(&cosphi_cxst4p_c[i][j],1,MPI_DOUBLE,0,world);

      }
    }
}

/* ----------------------------------------------------------------------
   proc 0 writes to restart file
------------------------------------------------------------------------- */

void PairOxdnaCoaxstk::write_restart_settings(FILE *fp)
{
  fwrite(&offset_flag,sizeof(int),1,fp);
  fwrite(&mix_flag,sizeof(int),1,fp);
  fwrite(&tail_flag,sizeof(int),1,fp);
}

/* ----------------------------------------------------------------------
   proc 0 reads from restart file, bcasts
------------------------------------------------------------------------- */

void PairOxdnaCoaxstk::read_restart_settings(FILE *fp)
{
  int me = comm->me;
  if (me == 0) {
    utils::sfread(FLERR,&offset_flag,sizeof(int),1,fp,NULL,error);
    utils::sfread(FLERR,&mix_flag,sizeof(int),1,fp,NULL,error);
    utils::sfread(FLERR,&tail_flag,sizeof(int),1,fp,NULL,error);
  }
  MPI_Bcast(&offset_flag,1,MPI_INT,0,world);
  MPI_Bcast(&mix_flag,1,MPI_INT,0,world);
  MPI_Bcast(&tail_flag,1,MPI_INT,0,world);
}

/* ----------------------------------------------------------------------
   proc 0 writes to data file
------------------------------------------------------------------------- */

void PairOxdnaCoaxstk::write_data(FILE *fp)
{
  for (int i = 1; i <= atom->ntypes; i++)
    fprintf(fp,"%d\
         %g %g %g %g %g\
         %g %g %g %g\
         %g %g %g %g %g\
         %g %g %g %g %g\
         %g %g %g %g %g\
         %g %g %g %g %g\
         %g %g %g %g\
         %g %g %g %g\
         \n",i,
        k_cxst[i][i],cut_cxst_0[i][i],cut_cxst_c[i][i],cut_cxst_lo[i][i],cut_cxst_hi[i][i],
        cut_cxst_lc[i][i],cut_cxst_hc[i][i],b_cxst_lo[i][i],b_cxst_hi[i][i],
        a_cxst1[i][i],theta_cxst1_0[i][i],dtheta_cxst1_ast[i][i],b_cxst1[i][i],dtheta_cxst1_c[i][i],
        a_cxst4[i][i],theta_cxst4_0[i][i],dtheta_cxst4_ast[i][i],b_cxst4[i][i],dtheta_cxst4_c[i][i],
        a_cxst5[i][i],theta_cxst5_0[i][i],dtheta_cxst5_ast[i][i],b_cxst5[i][i],dtheta_cxst5_c[i][i],
        a_cxst6[i][i],theta_cxst6_0[i][i],dtheta_cxst6_ast[i][i],b_cxst6[i][i],dtheta_cxst6_c[i][i],
        a_cxst3p[i][i],cosphi_cxst3p_ast[i][i],b_cxst3p[i][i], cosphi_cxst3p_c[i][i],
        a_cxst4p[i][i],cosphi_cxst4p_ast[i][i],b_cxst4p[i][i], cosphi_cxst4p_c[i][i]);
}

/* ----------------------------------------------------------------------
   proc 0 writes all pairs to data file
------------------------------------------------------------------------- */

void PairOxdnaCoaxstk::write_data_all(FILE *fp)
{
  for (int i = 1; i <= atom->ntypes; i++)
    for (int j = i; j <= atom->ntypes; j++)
      fprintf(fp,"%d %d\
         %g %g %g %g %g\
         %g %g %g %g\
         %g %g %g %g %g\
         %g %g %g %g %g\
         %g %g %g %g %g\
         %g %g %g %g %g\
         %g %g %g %g\
         %g %g %g %g\
         \n",i,j,
        k_cxst[i][j],cut_cxst_0[i][j],cut_cxst_c[i][j],cut_cxst_lo[i][j],cut_cxst_hi[i][j],
        cut_cxst_lc[i][j],cut_cxst_hc[i][j],b_cxst_lo[i][j],b_cxst_hi[i][j],
        a_cxst1[i][j],theta_cxst1_0[i][j],dtheta_cxst1_ast[i][j],b_cxst1[i][j],dtheta_cxst1_c[i][j],
        a_cxst4[i][j],theta_cxst4_0[i][j],dtheta_cxst4_ast[i][j],b_cxst4[i][j],dtheta_cxst4_c[i][j],
        a_cxst5[i][j],theta_cxst5_0[i][j],dtheta_cxst5_ast[i][j],b_cxst5[i][j],dtheta_cxst5_c[i][j],
        a_cxst6[i][j],theta_cxst6_0[i][j],dtheta_cxst6_ast[i][j],b_cxst6[i][j],dtheta_cxst6_c[i][j],
        a_cxst3p[i][j],cosphi_cxst3p_ast[i][j],b_cxst3p[i][j],cosphi_cxst3p_c[i][j],
        a_cxst4p[i][j],cosphi_cxst4p_ast[i][j],b_cxst4p[i][j],cosphi_cxst4p_c[i][j]);

}

/* ---------------------------------------------------------------------- */

void *PairOxdnaCoaxstk::extract(const char *str, int &dim)
{
  dim = 2;

  if (strcmp(str,"k_cxst") == 0) return (void *) k_cxst;
  if (strcmp(str,"cut_cxst_0") == 0) return (void *) cut_cxst_0;
  if (strcmp(str,"cut_cxst_c") == 0) return (void *) cut_cxst_c;
  if (strcmp(str,"cut_cxst_lo") == 0) return (void *) cut_cxst_lo;
  if (strcmp(str,"cut_cxst_hi") == 0) return (void *) cut_cxst_hi;
  if (strcmp(str,"cut_cxst_lc") == 0) return (void *) cut_cxst_lc;
  if (strcmp(str,"cut_cxst_hc") == 0) return (void *) cut_cxst_hc;
  if (strcmp(str,"b_cxst_lo") == 0) return (void *) b_cxst_lo;
  if (strcmp(str,"b_cxst_hi") == 0) return (void *) b_cxst_hi;

  if (strcmp(str,"a_cxst1") == 0) return (void *) a_cxst1;
  if (strcmp(str,"theta_cxst1_0") == 0) return (void *) theta_cxst1_0;
  if (strcmp(str,"dtheta_cxst1_ast") == 0) return (void *) dtheta_cxst1_ast;
  if (strcmp(str,"b_cxst1") == 0) return (void *) b_cxst1;
  if (strcmp(str,"dtheta_cxst1_c") == 0) return (void *) dtheta_cxst1_c;

  if (strcmp(str,"a_cxst4") == 0) return (void *) a_cxst4;
  if (strcmp(str,"theta_cxst4_0") == 0) return (void *) theta_cxst4_0;
  if (strcmp(str,"dtheta_cxst4_ast") == 0) return (void *) dtheta_cxst4_ast;
  if (strcmp(str,"b_cxst4") == 0) return (void *) b_cxst4;
  if (strcmp(str,"dtheta_cxst4_c") == 0) return (void *) dtheta_cxst4_c;

  if (strcmp(str,"a_cxst5") == 0) return (void *) a_cxst5;
  if (strcmp(str,"theta_cxst5_0") == 0) return (void *) theta_cxst5_0;
  if (strcmp(str,"dtheta_cxst5_ast") == 0) return (void *) dtheta_cxst5_ast;
  if (strcmp(str,"b_cxst5") == 0) return (void *) b_cxst5;
  if (strcmp(str,"dtheta_cxst5_c") == 0) return (void *) dtheta_cxst5_c;

  if (strcmp(str,"a_cxst6") == 0) return (void *) a_cxst6;
  if (strcmp(str,"theta_cxst6_0") == 0) return (void *) theta_cxst6_0;
  if (strcmp(str,"dtheta_cxst6_ast") == 0) return (void *) dtheta_cxst6_ast;
  if (strcmp(str,"b_cxst6") == 0) return (void *) b_cxst6;
  if (strcmp(str,"dtheta_cxst6_c") == 0) return (void *) dtheta_cxst6_c;

  if (strcmp(str,"a_cxst3p") == 0) return (void *) a_cxst3p;
  if (strcmp(str,"cosphi_cxst3p_ast") == 0) return (void *) cosphi_cxst3p_ast;
  if (strcmp(str,"b_cxst3p") == 0) return (void *) b_cxst3p;
  if (strcmp(str,"cosphi_cxst3p_c") == 0) return (void *) cosphi_cxst3p_c;

  if (strcmp(str,"a_cxst4p") == 0) return (void *) a_cxst4p;
  if (strcmp(str,"cosphi_cxst4p_ast") == 0) return (void *) cosphi_cxst4p_ast;
  if (strcmp(str,"b_cxst4p") == 0) return (void *) b_cxst4p;
  if (strcmp(str,"cosphi_cxst4p_c") == 0) return (void *) cosphi_cxst4p_c;

  return NULL;
}<|MERGE_RESOLUTION|>--- conflicted
+++ resolved
@@ -59,11 +59,7 @@
     memory->destroy(cut_cxst_hi);
     memory->destroy(cut_cxst_lc);
     memory->destroy(cut_cxst_hc);
-<<<<<<< HEAD
-    memory->destroy(cutsq_cxst_hc); 
-=======
     memory->destroy(cutsq_cxst_hc);
->>>>>>> 5e3fe197
     memory->destroy(b_cxst_lo);
     memory->destroy(b_cxst_hi);
 
