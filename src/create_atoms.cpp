/* ----------------------------------------------------------------------
   LAMMPS - Large-scale Atomic/Molecular Massively Parallel Simulator
   https://www.lammps.org/, Sandia National Laboratories
   Steve Plimpton, sjplimp@sandia.gov

   Copyright (2003) Sandia Corporation.  Under the terms of Contract
   DE-AC04-94AL85000 with Sandia Corporation, the U.S. Government retains
   certain rights in this software.  This software is distributed under
   the GNU General Public License.

   See the README file in the top-level LAMMPS directory.
------------------------------------------------------------------------- */

/* ----------------------------------------------------------------------
   Contributing author (ratio and subset) : Jake Gissinger (U Colorado)
   Contributing author (maxtries & overlap) : Eugen Rozic (IRB, Zagreb)
------------------------------------------------------------------------- */

#include "create_atoms.h"

#include "atom.h"
#include "atom_vec.h"
#include "comm.h"
#include "domain.h"
#include "error.h"
#include "input.h"
#include "irregular.h"
#include "lattice.h"
#include "math_const.h"
#include "math_extra.h"
#include "memory.h"
#include "modify.h"
#include "molecule.h"
#include "random_mars.h"
#include "random_park.h"
#include "region.h"
#include "special.h"
#include "variable.h"

#include <cstring>

using namespace LAMMPS_NS;
using namespace MathConst;

#define BIG 1.0e30
#define EPSILON 1.0e-6
#define LB_FACTOR 1.1
#define DEFAULT_MAXTRIES 1000

enum { BOX, REGION, SINGLE, RANDOM };
enum { ATOM, MOLECULE };
enum { COUNT, INSERT, INSERT_SELECTED };
enum { NONE, RATIO, SUBSET };

/* ---------------------------------------------------------------------- */

CreateAtoms::CreateAtoms(LAMMPS *lmp) : Command(lmp), basistype(nullptr) {}

/* ---------------------------------------------------------------------- */

void CreateAtoms::command(int narg, char **arg)
{
  if (domain->box_exist == 0)
    error->all(FLERR, "Create_atoms command before simulation box is defined");
  if (modify->nfix_restart_peratom)
    error->all(FLERR,
               "Cannot create_atoms after "
               "reading restart file with per-atom info");

  // check for compatible lattice

  int latsty = domain->lattice->style;
  if (domain->dimension == 2) {
    if (latsty == Lattice::SC || latsty == Lattice::BCC || latsty == Lattice::FCC ||
        latsty == Lattice::HCP || latsty == Lattice::DIAMOND)
      error->all(FLERR, "Lattice style incompatible with simulation dimension");
  } else {
    if (latsty == Lattice::SQ || latsty == Lattice::SQ2 || latsty == Lattice::HEX)
      error->all(FLERR, "Lattice style incompatible with simulation dimension");
  }

  // parse arguments

  if (narg < 2) error->all(FLERR, "Illegal create_atoms command");
  ntype = utils::inumeric(FLERR, arg[0], false, lmp);

  int iarg;
  if (strcmp(arg[1], "box") == 0) {
    style = BOX;
    iarg = 2;
    region = nullptr;
  } else if (strcmp(arg[1], "region") == 0) {
    style = REGION;
    if (narg < 3) error->all(FLERR, "Illegal create_atoms command");
    region = domain->get_region_by_id(arg[2]);
    if (!region) error->all(FLERR, "Create_atoms region {} does not exist", arg[2]);
    region->init();
    region->prematch();
    iarg = 3;
    ;
  } else if (strcmp(arg[1], "single") == 0) {
    style = SINGLE;
    if (narg < 5) error->all(FLERR, "Illegal create_atoms command");
    xone[0] = utils::numeric(FLERR, arg[2], false, lmp);
    xone[1] = utils::numeric(FLERR, arg[3], false, lmp);
    xone[2] = utils::numeric(FLERR, arg[4], false, lmp);
    iarg = 5;
  } else if (strcmp(arg[1], "random") == 0) {
    style = RANDOM;
    if (narg < 5) error->all(FLERR, "Illegal create_atoms command");
    nrandom = utils::inumeric(FLERR, arg[2], false, lmp);
<<<<<<< HEAD
    if (nrandom < 0) error->all(FLERR, "Illegal create_atoms command");
    seed = utils::inumeric(FLERR, arg[3], false, lmp);
    if (seed <= 0) error->all(FLERR, "Illegal create_atoms command");
=======
    seed = utils::inumeric(FLERR, arg[3], false, lmp);
>>>>>>> 45de998a
    if (strcmp(arg[4], "NULL") == 0)
      region = nullptr;
    else {
      region = domain->get_region_by_id(arg[4]);
      if (!region) error->all(FLERR, "Create_atoms region {} does not exist", arg[4]);
      region->init();
      region->prematch();
    }
    iarg = 5;
  } else
    error->all(FLERR, "Illegal create_atoms command");

  // process optional keywords

  int scaleflag = 1;
  remapflag = 0;
  mode = ATOM;
  int molseed;
  ranmol = nullptr;
  varflag = 0;
  vstr = xstr = ystr = zstr = nullptr;
  quatone[0] = quatone[1] = quatone[2] = quatone[3] = 0.0;
  subsetflag = NONE;
  int subsetseed;
  overlapflag = 0;
  maxtries = DEFAULT_MAXTRIES;

  nbasis = domain->lattice->nbasis;
  basistype = new int[nbasis];
  for (int i = 0; i < nbasis; i++) basistype[i] = ntype;

  while (iarg < narg) {
    if (strcmp(arg[iarg], "basis") == 0) {
      if (iarg + 3 > narg) error->all(FLERR, "Illegal create_atoms command");
      int ibasis = utils::inumeric(FLERR, arg[iarg + 1], false, lmp);
      int itype = utils::inumeric(FLERR, arg[iarg + 2], false, lmp);
      if (ibasis <= 0 || ibasis > nbasis || itype <= 0 || itype > atom->ntypes)
        error->all(FLERR, "Invalid basis setting in create_atoms command");
      basistype[ibasis - 1] = itype;
      iarg += 3;
    } else if (strcmp(arg[iarg], "remap") == 0) {
      if (iarg + 2 > narg) error->all(FLERR, "Illegal create_atoms command");
      remapflag = utils::logical(FLERR, arg[iarg + 1], false, lmp);
      iarg += 2;
    } else if (strcmp(arg[iarg], "mol") == 0) {
      if (iarg + 3 > narg) error->all(FLERR, "Illegal create_atoms command");
      int imol = atom->find_molecule(arg[iarg + 1]);
      if (imol == -1)
        error->all(FLERR,
                   "Molecule template ID for "
                   "create_atoms does not exist");
      if ((atom->molecules[imol]->nset > 1) && (comm->me == 0))
        error->warning(FLERR, "Molecule template for create_atoms has multiple molecules");
      mode = MOLECULE;
      onemol = atom->molecules[imol];
      molseed = utils::inumeric(FLERR, arg[iarg + 2], false, lmp);
      iarg += 3;
    } else if (strcmp(arg[iarg], "units") == 0) {
      if (iarg + 2 > narg) error->all(FLERR, "Illegal create_atoms command");
      if (strcmp(arg[iarg + 1], "box") == 0)
        scaleflag = 0;
      else if (strcmp(arg[iarg + 1], "lattice") == 0)
        scaleflag = 1;
      else
        error->all(FLERR, "Illegal create_atoms command");
      iarg += 2;
    } else if (strcmp(arg[iarg], "var") == 0) {
<<<<<<< HEAD
      if (style == SINGLE) error->all(FLERR, "Illegal create_atoms command: "
          "can't combine 'var' keyword with 'single' style!");
      if (iarg + 2 > narg) error->all(FLERR,"Illegal create_atoms command");
=======
      if (iarg + 2 > narg) error->all(FLERR, "Illegal create_atoms command");
>>>>>>> 45de998a
      delete[] vstr;
      vstr = utils::strdup(arg[iarg + 1]);
      varflag = 1;
      iarg += 2;
    } else if (strcmp(arg[iarg], "set") == 0) {
      if (iarg + 3 > narg) error->all(FLERR, "Illegal create_atoms command");
      if (strcmp(arg[iarg + 1], "x") == 0) {
        delete[] xstr;
        xstr = utils::strdup(arg[iarg + 2]);
      } else if (strcmp(arg[iarg + 1], "y") == 0) {
        delete[] ystr;
        ystr = utils::strdup(arg[iarg + 2]);
      } else if (strcmp(arg[iarg + 1], "z") == 0) {
        delete[] zstr;
        zstr = utils::strdup(arg[iarg + 2]);
      } else
        error->all(FLERR, "Illegal create_atoms command");
      iarg += 3;
    } else if (strcmp(arg[iarg], "rotate") == 0) {
      if (iarg + 5 > narg) error->all(FLERR, "Illegal create_atoms command");
      double thetaone;
      double axisone[3];
      thetaone = utils::numeric(FLERR, arg[iarg + 1], false, lmp) / 180.0 * MY_PI;
      ;
      axisone[0] = utils::numeric(FLERR, arg[iarg + 2], false, lmp);
      axisone[1] = utils::numeric(FLERR, arg[iarg + 3], false, lmp);
      axisone[2] = utils::numeric(FLERR, arg[iarg + 4], false, lmp);
      if (axisone[0] == 0.0 && axisone[1] == 0.0 && axisone[2] == 0.0)
        error->all(FLERR, "Illegal create_atoms command");
      if (domain->dimension == 2 && (axisone[0] != 0.0 || axisone[1] != 0.0))
        error->all(FLERR, "Invalid create_atoms rotation vector for 2d model");
      MathExtra::norm3(axisone);
      MathExtra::axisangle_to_quat(axisone, thetaone, quatone);
      iarg += 5;
    } else if (strcmp(arg[iarg], "ratio") == 0) {
      if (iarg + 3 > narg) error->all(FLERR, "Illegal create_atoms command");
      subsetflag = RATIO;
      subsetfrac = utils::numeric(FLERR, arg[iarg + 1], false, lmp);
      subsetseed = utils::inumeric(FLERR, arg[iarg + 2], false, lmp);
      if (subsetfrac <= 0.0 || subsetfrac > 1.0 || subsetseed <= 0)
        error->all(FLERR, "Illegal create_atoms command");
      iarg += 3;
    } else if (strcmp(arg[iarg], "subset") == 0) {
      if (iarg + 3 > narg) error->all(FLERR, "Illegal create_atoms command");
      subsetflag = SUBSET;
      nsubset = utils::bnumeric(FLERR, arg[iarg + 1], false, lmp);
      subsetseed = utils::inumeric(FLERR, arg[iarg + 2], false, lmp);
      if (nsubset <= 0 || subsetseed <= 0) error->all(FLERR, "Illegal create_atoms command");
      iarg += 3;
<<<<<<< HEAD
    } else if (strcmp(arg[iarg],"maxtries") == 0) {
      if (style != RANDOM) error->all(FLERR,"Illegal create_atoms command: "
          "'maxtries' can only be combined with 'random' style!");
      if (iarg+2 > narg) error->all(FLERR,"Illegal create_atoms command");
      maxtries = utils::inumeric(FLERR,arg[iarg+1],false, lmp);
      if (maxtries <= 0)
        error->all(FLERR,"Illegal create_atoms command");
      iarg += 2;
    } else if (strcmp(arg[iarg],"overlap") == 0) {
      if (style != RANDOM) error->all(FLERR,"Illegal create_atoms command: "
          "'overlap' can only be combined with 'random' style!");
      if (iarg+2 > narg) error->all(FLERR,"Illegal create_atoms command");
      overlap_radius = utils::numeric(FLERR,arg[iarg+1],false,lmp);
      if (overlap_radius <= 0)
        error->all(FLERR,"Illegal create_atoms command");
      overlapflag = 1;
      iarg += 2;
    } else error->all(FLERR,"Illegal create_atoms command");
=======
    } else
      error->all(FLERR, "Illegal create_atoms command");
>>>>>>> 45de998a
  }

  // error checks and further setup for mode = MOLECULE

<<<<<<< HEAD
  if (mode == ATOM) {
    if (ntype <= 0 || ntype > atom->ntypes)
      error->all(FLERR,"Invalid atom type in create_atoms command");
  } else if (mode == MOLECULE) {
    if (onemol->xflag == 0)
      error->all(FLERR,"Create_atoms molecule must have coordinates");
    if (onemol->typeflag == 0)
      error->all(FLERR,"Create_atoms molecule must have atom types");
    if (ntype+onemol->ntypes <= 0 || ntype+onemol->ntypes > atom->ntypes)
      error->all(FLERR,"Invalid atom type in create_atoms mol command");
=======
  if (mode == ATOM && (ntype <= 0 || ntype > atom->ntypes))
    error->all(FLERR, "Invalid atom type in create_atoms command");

  if (style == RANDOM) {
    if (nrandom < 0) error->all(FLERR, "Illegal create_atoms command");
    if (seed <= 0) error->all(FLERR, "Illegal create_atoms command");
  }

  // error check and further setup for mode = MOLECULE

  ranmol = nullptr;
  if (mode == MOLECULE) {
    if (onemol->xflag == 0) error->all(FLERR, "Create_atoms molecule must have coordinates");
    if (onemol->typeflag == 0) error->all(FLERR, "Create_atoms molecule must have atom types");
    if (ntype + onemol->ntypes <= 0 || ntype + onemol->ntypes > atom->ntypes)
      error->all(FLERR, "Invalid atom type in create_atoms mol command");
>>>>>>> 45de998a
    if (onemol->tag_require && !atom->tag_enable)
      error->all(FLERR, "Create_atoms molecule has atom IDs, but system does not");
    onemol->check_attributes(0);

    // create_atoms uses geometric center of molecule for insertion
    onemol->compute_center();

    // molecule random number generator, different for each proc
    ranmol = new RanMars(lmp, molseed + comm->me);

<<<<<<< HEAD
    // a bit of memory for tries to create molecules (if overlap/maxtries)
    memory->create(temp_mol_coords, onemol->natoms, 3, "create_atoms:temp_mol_coords");
=======
    ranmol = new RanMars(lmp, molseed + comm->me);
>>>>>>> 45de998a
  }

  ranlatt = nullptr;
  if (subsetflag != NONE) ranlatt = new RanMars(lmp, subsetseed + comm->me);

  // error check and further setup for variable test

  if (!vstr && (xstr || ystr || zstr))
    error->all(FLERR, "Incomplete use of variables in create_atoms command");
  if (vstr && (!xstr && !ystr && !zstr))
    error->all(FLERR, "Incomplete use of variables in create_atoms command");

  if (varflag) {
    vvar = input->variable->find(vstr);
    if (vvar < 0) error->all(FLERR, "Variable {} for create_atoms does not exist", vstr);
    if (!input->variable->equalstyle(vvar))
      error->all(FLERR, "Variable for create_atoms is invalid style");

    if (xstr) {
      xvar = input->variable->find(xstr);
      if (xvar < 0) error->all(FLERR, "Variable {} for create_atoms does not exist", xstr);
      if (!input->variable->internalstyle(xvar))
        error->all(FLERR, "Variable for create_atoms is invalid style");
    }
    if (ystr) {
      yvar = input->variable->find(ystr);
      if (yvar < 0) error->all(FLERR, "Variable {} for create_atoms does not exist", ystr);
      if (!input->variable->internalstyle(yvar))
        error->all(FLERR, "Variable for create_atoms is invalid style");
    }
    if (zstr) {
      zvar = input->variable->find(zstr);
      if (zvar < 0) error->all(FLERR, "Variable {} for create_atoms does not exist", zstr);
      if (!input->variable->internalstyle(zvar))
        error->all(FLERR, "Variable for create_atoms is invalid style");
    }
  }

  // demand non-none lattice be defined for BOX and REGION
  // else setup scaling for SINGLE and RANDOM
  // could use domain->lattice->lattice2box() to do conversion of
  //   lattice to box, but not consistent with other uses of units=lattice
  // triclinic remapping occurs in add_single()

  if (style == BOX || style == REGION) {
    if (nbasis == 0) error->all(FLERR, "Cannot create atoms with undefined lattice");
  } else if (scaleflag == 1) {
    xone[0] *= domain->lattice->xlattice;
    xone[1] *= domain->lattice->ylattice;
    xone[2] *= domain->lattice->zlattice;
  }

  // set bounds for my proc in sublo[3] & subhi[3]
  // if periodic and style = BOX or REGION, i.e. using lattice:
  //   should create exactly 1 atom when 2 images are both "on" the boundary
  //   either image may be slightly inside/outside true box due to round-off
  //   if I am lo proc, decrement lower bound by EPSILON
  //     this will insure lo image is created
  //   if I am hi proc, decrement upper bound by 2.0*EPSILON
  //     this will insure hi image is not created
  //   thus insertion box is EPSILON smaller than true box
  //     and is shifted away from true boundary
  //     which is where atoms are likely to be generated

  triclinic = domain->triclinic;

  double epsilon[3];
  if (triclinic)
    epsilon[0] = epsilon[1] = epsilon[2] = EPSILON;
  else {
    epsilon[0] = domain->prd[0] * EPSILON;
    epsilon[1] = domain->prd[1] * EPSILON;
    epsilon[2] = domain->prd[2] * EPSILON;
  }

  if (triclinic == 0) {
    sublo[0] = domain->sublo[0];
    subhi[0] = domain->subhi[0];
    sublo[1] = domain->sublo[1];
    subhi[1] = domain->subhi[1];
    sublo[2] = domain->sublo[2];
    subhi[2] = domain->subhi[2];
  } else {
    sublo[0] = domain->sublo_lamda[0];
    subhi[0] = domain->subhi_lamda[0];
    sublo[1] = domain->sublo_lamda[1];
    subhi[1] = domain->subhi_lamda[1];
    sublo[2] = domain->sublo_lamda[2];
    subhi[2] = domain->subhi_lamda[2];
  }

  if (style == BOX || style == REGION) {
    if (comm->layout != Comm::LAYOUT_TILED) {
      if (domain->xperiodic) {
        if (comm->myloc[0] == 0) sublo[0] -= epsilon[0];
        if (comm->myloc[0] == comm->procgrid[0] - 1) subhi[0] -= 2.0 * epsilon[0];
      }
      if (domain->yperiodic) {
        if (comm->myloc[1] == 0) sublo[1] -= epsilon[1];
        if (comm->myloc[1] == comm->procgrid[1] - 1) subhi[1] -= 2.0 * epsilon[1];
      }
      if (domain->zperiodic) {
        if (comm->myloc[2] == 0) sublo[2] -= epsilon[2];
        if (comm->myloc[2] == comm->procgrid[2] - 1) subhi[2] -= 2.0 * epsilon[2];
      }
    } else {
      if (domain->xperiodic) {
        if (comm->mysplit[0][0] == 0.0) sublo[0] -= epsilon[0];
        if (comm->mysplit[0][1] == 1.0) subhi[0] -= 2.0 * epsilon[0];
      }
      if (domain->yperiodic) {
        if (comm->mysplit[1][0] == 0.0) sublo[1] -= epsilon[1];
        if (comm->mysplit[1][1] == 1.0) subhi[1] -= 2.0 * epsilon[1];
      }
      if (domain->zperiodic) {
        if (comm->mysplit[2][0] == 0.0) sublo[2] -= epsilon[2];
        if (comm->mysplit[2][1] == 1.0) subhi[2] -= 2.0 * epsilon[2];
      }
    }
  }

  // Record wall time for atom creation

  MPI_Barrier(world);
  double time1 = platform::walltime();

  // clear ghost count and any ghost bonus data internal to AtomVec
  // same logic as beginning of Comm::exchange()
  // do it now b/c creating atoms will overwrite ghost atoms

  atom->nghost = 0;
  atom->avec->clear_bonus();

  // add atoms/molecules in one of 3 ways

  bigint natoms_previous = atom->natoms;
  int nlocal_previous = atom->nlocal;

  if (style == SINGLE)
    add_single();
  else if (style == RANDOM)
    add_random();
  else
    add_lattice();

  // init per-atom fix/compute/variable values for created atoms

  atom->data_fix_compute_variable(nlocal_previous, atom->nlocal);

  // set new total # of atoms and error check

  bigint nblocal = atom->nlocal;
  MPI_Allreduce(&nblocal, &atom->natoms, 1, MPI_LMP_BIGINT, MPI_SUM, world);
  if (atom->natoms < 0 || atom->natoms >= MAXBIGINT) error->all(FLERR, "Too many total atoms");

  // add IDs for newly created atoms
  // check that atom IDs are valid

  if (atom->tag_enable) atom->tag_extend();
  atom->tag_check();

  // if global map exists, reset it
  // invoke map_init() b/c atom count has grown

  if (atom->map_style != Atom::MAP_NONE) {
    atom->map_init();
    atom->map_set();
  }

  // for MOLECULE mode:
  // molecule can mean just a mol ID or bonds/angles/etc or mol templates
  // set molecule IDs for created atoms if atom->molecule_flag is set
  // reset new molecule bond,angle,etc and special values if defined
  // send atoms to new owning procs via irregular comm
  //   since not all atoms I created will be within my sub-domain
  // perform special list build if needed

  if (mode == MOLECULE) {

    int molecule_flag = atom->molecule_flag;
    int molecular = atom->molecular;
    tagint *molecule = atom->molecule;

    // molcreate = # of molecules I created

    tagint molcreate = (atom->nlocal - nlocal_previous) / onemol->natoms;

    // increment total bonds,angles,etc

    bigint nmolme = molcreate;
    bigint nmoltotal;
    MPI_Allreduce(&nmolme, &nmoltotal, 1, MPI_LMP_BIGINT, MPI_SUM, world);
    atom->nbonds += nmoltotal * onemol->nbonds;
    atom->nangles += nmoltotal * onemol->nangles;
    atom->ndihedrals += nmoltotal * onemol->ndihedrals;
    atom->nimpropers += nmoltotal * onemol->nimpropers;

    // if atom style template
    // maxmol = max molecule ID across all procs, for previous atoms
    // moloffset = max molecule ID for all molecules owned by previous procs
    //             including molecules existing before this creation

    tagint moloffset = 0;
    if (molecule_flag) {
      tagint max = 0;
      for (int i = 0; i < nlocal_previous; i++) max = MAX(max, molecule[i]);
      tagint maxmol;
      MPI_Allreduce(&max, &maxmol, 1, MPI_LMP_TAGINT, MPI_MAX, world);
      MPI_Scan(&molcreate, &moloffset, 1, MPI_LMP_TAGINT, MPI_SUM, world);
      moloffset = moloffset - molcreate + maxmol;
    }

    // loop over molecules I created
    // set their molecule ID
    // reset their bond,angle,etc and special values

    int natoms = onemol->natoms;
    tagint offset = 0;

    tagint *tag = atom->tag;
    int *num_bond = atom->num_bond;
    int *num_angle = atom->num_angle;
    int *num_dihedral = atom->num_dihedral;
    int *num_improper = atom->num_improper;
    tagint **bond_atom = atom->bond_atom;
    tagint **angle_atom1 = atom->angle_atom1;
    tagint **angle_atom2 = atom->angle_atom2;
    tagint **angle_atom3 = atom->angle_atom3;
    tagint **dihedral_atom1 = atom->dihedral_atom1;
    tagint **dihedral_atom2 = atom->dihedral_atom2;
    tagint **dihedral_atom3 = atom->dihedral_atom3;
    tagint **dihedral_atom4 = atom->dihedral_atom4;
    tagint **improper_atom1 = atom->improper_atom1;
    tagint **improper_atom2 = atom->improper_atom2;
    tagint **improper_atom3 = atom->improper_atom3;
    tagint **improper_atom4 = atom->improper_atom4;
    int **nspecial = atom->nspecial;
    tagint **special = atom->special;

    int ilocal = nlocal_previous;
    for (int i = 0; i < molcreate; i++) {
      if (tag) offset = tag[ilocal] - 1;
      for (int m = 0; m < natoms; m++) {
        if (molecule_flag) {
          if (onemol->moleculeflag) {
            molecule[ilocal] = moloffset + onemol->molecule[m];
          } else {
            molecule[ilocal] = moloffset + 1;
          }
        }
        if (molecular == Atom::TEMPLATE) {
          atom->molindex[ilocal] = 0;
          atom->molatom[ilocal] = m;
        } else if (molecular != Atom::ATOMIC) {
          if (onemol->bondflag)
            for (int j = 0; j < num_bond[ilocal]; j++) bond_atom[ilocal][j] += offset;
          if (onemol->angleflag)
            for (int j = 0; j < num_angle[ilocal]; j++) {
              angle_atom1[ilocal][j] += offset;
              angle_atom2[ilocal][j] += offset;
              angle_atom3[ilocal][j] += offset;
            }
          if (onemol->dihedralflag)
            for (int j = 0; j < num_dihedral[ilocal]; j++) {
              dihedral_atom1[ilocal][j] += offset;
              dihedral_atom2[ilocal][j] += offset;
              dihedral_atom3[ilocal][j] += offset;
              dihedral_atom4[ilocal][j] += offset;
            }
          if (onemol->improperflag)
            for (int j = 0; j < num_improper[ilocal]; j++) {
              improper_atom1[ilocal][j] += offset;
              improper_atom2[ilocal][j] += offset;
              improper_atom3[ilocal][j] += offset;
              improper_atom4[ilocal][j] += offset;
            }
          if (onemol->specialflag)
            for (int j = 0; j < nspecial[ilocal][2]; j++) special[ilocal][j] += offset;
        }
        ilocal++;
      }
      if (molecule_flag) {
        if (onemol->moleculeflag) {
          moloffset += onemol->nmolecules;
        } else {
          moloffset++;
        }
      }
    }

    // perform irregular comm to migrate atoms to new owning procs

    double **x = atom->x;
    imageint *image = atom->image;
    int nlocal = atom->nlocal;
    for (int i = 0; i < nlocal; i++) domain->remap(x[i], image[i]);

    if (domain->triclinic) domain->x2lamda(atom->nlocal);
    domain->reset_box();
    auto irregular = new Irregular(lmp);
    irregular->migrate_atoms(1);
    delete irregular;
    if (domain->triclinic) domain->lamda2x(atom->nlocal);
  }

  // clean up

  if (mode == MOLECULE) {
    memory->destroy(temp_mol_coords);
  }
  delete ranmol;
  delete ranlatt;

  delete[] basistype;
  delete[] vstr;
  delete[] xstr;
  delete[] ystr;
  delete[] zstr;

  // for MOLECULE mode:
  // create special bond lists for molecular systems,
  //   but not for atom style template
  // only if onemol added bonds but not special info

  if (mode == MOLECULE) {
    if (atom->molecular == Atom::MOLECULAR && onemol->bondflag && !onemol->specialflag) {
      Special special(lmp);
      special.build();
    }
  }

  // print status

  MPI_Barrier(world);
  if (comm->me == 0) {
    utils::logmesg(lmp, "Created {} atoms\n", atom->natoms - natoms_previous);
    if (scaleflag)
      domain->print_box("  using lattice units in ");
    else
      domain->print_box("  using box units in ");
    utils::logmesg(lmp, "  create_atoms CPU = {:.3f} seconds\n", platform::walltime() - time1);
  }
}

/* ----------------------------------------------------------------------
   add single atom with coords at xone if it's in my sub-box
   if triclinic, xone is in lamda coords
------------------------------------------------------------------------- */

void CreateAtoms::add_single()
{
  // remap atom if requested

  if (remapflag) {
    imageint imagetmp = ((imageint) IMGMAX << IMG2BITS) | ((imageint) IMGMAX << IMGBITS) | IMGMAX;
    domain->remap(xone, imagetmp);
  }

  // if triclinic, convert to lamda coords (0-1)
  // with remapflag set and periodic dims,
  //   resulting coord must satisfy 0.0 <= coord < 1.0

  double lamda[3], *coord;
  if (triclinic) {
    domain->x2lamda(xone, lamda);
    if (remapflag) {
      if (domain->xperiodic && (lamda[0] < 0.0 || lamda[0] >= 1.0)) lamda[0] = 0.0;
      if (domain->yperiodic && (lamda[1] < 0.0 || lamda[1] >= 1.0)) lamda[1] = 0.0;
      if (domain->zperiodic && (lamda[2] < 0.0 || lamda[2] >= 1.0)) lamda[2] = 0.0;
    }
    coord = lamda;
  } else
    coord = xone;

  // if atom/molecule is in my subbox, create it

  if (coord[0] >= sublo[0] && coord[0] < subhi[0] && coord[1] >= sublo[1] && coord[1] < subhi[1] &&
      coord[2] >= sublo[2] && coord[2] < subhi[2]) {
<<<<<<< HEAD
    if (mode == ATOM) {
      atom->avec->create_atom(ntype, xone);
    } else {
      gen_mol_coords(xone, quatone);
      create_mol();
    }
=======
    if (mode == ATOM)
      atom->avec->create_atom(ntype, xone);
    else if (quatone[0] == 0.0 && quatone[1] == 0.0 && quatone[2] == 0.0)
      add_molecule(xone);
    else
      add_molecule(xone, quatone);
>>>>>>> 45de998a
  }
}

/* ----------------------------------------------------------------------
   add Nrandom atoms at random locations
------------------------------------------------------------------------- */

void CreateAtoms::add_random()
{
  double xlo, ylo, zlo, xhi, yhi, zhi, zmid;
  double lamda[3], *coord;
  double *boxlo, *boxhi;
<<<<<<< HEAD

  // stuff needed for the overlap option
  int nlocal = atom->nlocal;
  double **x = atom->x;
  double delx, dely, delz, distsq;
  double ocut, ocutsq;
  if (overlapflag) {
    ocut = overlap_radius;
    // overlap option takes into account the radius of the molecule
    // but not the radius of a single atom (even if it is defined)
    if (mode == MOLECULE) ocut += onemol->molradius;
    ocutsq = ocut*ocut;
  }
=======
>>>>>>> 45de998a

  // random number generator, same for all procs
  // warm up the generator 30x to avoid correlations in first-particle
  // positions if runs are repeated with consecutive seeds

  auto random = new RanPark(lmp, seed);
  for (int ii = 0; ii < 30; ii++) random->uniform();

  // bounding box for atom creation
  // in real units, even if triclinic
  // only limit bbox by region if its bboxflag is set (interior region)

  if (triclinic == 0) {
    xlo = domain->boxlo[0];
    xhi = domain->boxhi[0];
    ylo = domain->boxlo[1];
    yhi = domain->boxhi[1];
    zlo = domain->boxlo[2];
    zhi = domain->boxhi[2];
    zmid = zlo + 0.5 * (zhi - zlo);
  } else {
    xlo = domain->boxlo_bound[0];
    xhi = domain->boxhi_bound[0];
    ylo = domain->boxlo_bound[1];
    yhi = domain->boxhi_bound[1];
    zlo = domain->boxlo_bound[2];
    zhi = domain->boxhi_bound[2];
    zmid = zlo + 0.5 * (zhi - zlo);
    boxlo = domain->boxlo_lamda;
    boxhi = domain->boxhi_lamda;
  }

  if (region && region->bboxflag) {
    xlo = MAX(xlo, region->extent_xlo);
    xhi = MIN(xhi, region->extent_xhi);
    ylo = MAX(ylo, region->extent_ylo);
    yhi = MIN(yhi, region->extent_yhi);
    zlo = MAX(zlo, region->extent_zlo);
    zhi = MIN(zhi, region->extent_zhi);
  }

  // generate random positions for each new atom/molecule within bounding box
  // iterate until atom is within region, variable, triclinic simulation box
  // and outside the exclusion area of other atoms, or if maximum number
  // of attempts (maxtries) have been exceeded for any atom/molecule.
  // if final atom position is in my subbox, create it

  if (xlo > xhi || ylo > yhi || zlo > zhi)
    error->all(FLERR, "No overlap of box and region for create_atoms");

  int tries;
  for (int i = 0; i < nrandom; i++) {
    tries = 0;
    while (true) {
<<<<<<< HEAD
      tries++;
      if (tries > maxtries)
        error->all(FLERR, "Exceeded max number of tries in create_atoms");
=======
>>>>>>> 45de998a
      xone[0] = xlo + random->uniform() * (xhi - xlo);
      xone[1] = ylo + random->uniform() * (yhi - ylo);
      xone[2] = zlo + random->uniform() * (zhi - zlo);
      if (domain->dimension == 2) xone[2] = zmid;

<<<<<<< HEAD
      if (region && (region->match(xone[0], xone[1], xone[2]) == 0))
        continue;

      if (varflag && vartest(xone) == 0)
        continue;

      if (mode == MOLECULE)
        gen_mol_coords(xone, quatone);

      if (triclinic) {
        domain->x2lamda(xone, lamda);
        coord = lamda;
        if (coord[0] < boxlo[0] || coord[0] >= boxhi[0] ||
            coord[1] < boxlo[1] || coord[1] >= boxhi[1] ||
            coord[2] < boxlo[2] || coord[2] >= boxhi[2])
          continue;
      } else {
        coord = xone;
      }
=======
      valid = 1;
      if (region && (region->match(xone[0], xone[1], xone[2]) == 0)) valid = 0;
      if (varflag && vartest(xone) == 0) valid = 0;
      if (triclinic) {
        domain->x2lamda(xone, lamda);
        coord = lamda;
        if (coord[0] < boxlo[0] || coord[0] >= boxhi[0] || coord[1] < boxlo[1] ||
            coord[1] >= boxhi[1] || coord[2] < boxlo[2] || coord[2] >= boxhi[2])
          valid = 0;
      } else
        coord = xone;
>>>>>>> 45de998a

      if (overlapflag) {
        int reject_local = 0;
        //TODO this could be done only on the proc where coords are
        // (using local + ghost atoms), BUT it is possible that
        // ocutsq > skin^2 (although highly unlikely... warning?)
        // This is only relevant for highly inhomogeous systems... ?
        for (int i = 0; i < nlocal; i++) {
          delx = xone[0] - x[i][0];
          dely = xone[1] - x[i][1];
          delz = xone[2] - x[i][2];
          distsq = delx*delx + dely*dely + delz*delz;
          if (distsq < ocutsq) {
            reject_local = 1;
            break;
          }
        }
        int reject = 0;
        MPI_Allreduce(&reject_local, &reject, 1, MPI_INT, MPI_MAX, world);
        if (reject) continue;
      }

      break; //if survived to here means it succeeded
    }

    // if triclinic, coord is now in lamda units
<<<<<<< HEAD
    
    if (coord[0] >= sublo[0] && coord[0] < subhi[0] &&
        coord[1] >= sublo[1] && coord[1] < subhi[1] &&
        coord[2] >= sublo[2] && coord[2] < subhi[2]) {
      if (mode == ATOM) {
        atom->avec->create_atom(ntype,xone);
      } else {
        create_mol();
      }
=======

    if (coord[0] >= sublo[0] && coord[0] < subhi[0] && coord[1] >= sublo[1] &&
        coord[1] < subhi[1] && coord[2] >= sublo[2] && coord[2] < subhi[2]) {
      if (mode == ATOM)
        atom->avec->create_atom(ntype, xone);
      else if (quatone[0] == 0 && quatone[1] == 0 && quatone[2] == 0)
        add_molecule(xone);
      else
        add_molecule(xone, quatone);
>>>>>>> 45de998a
    }
  }

  // clean-up

  delete random;
}

/* ----------------------------------------------------------------------
   add many atoms by looping over lattice
------------------------------------------------------------------------- */

void CreateAtoms::add_lattice()
{
  // convert 8 corners of my subdomain from box coords to lattice coords
  // for orthogonal, use corner pts of my subbox
  // for triclinic, use bounding box of my subbox
  // xyz min to max = bounding box around the domain corners in lattice space

  double bboxlo[3], bboxhi[3];

  if (triclinic == 0) {
    bboxlo[0] = domain->sublo[0];
    bboxhi[0] = domain->subhi[0];
    bboxlo[1] = domain->sublo[1];
    bboxhi[1] = domain->subhi[1];
    bboxlo[2] = domain->sublo[2];
    bboxhi[2] = domain->subhi[2];
  } else
    domain->bbox(domain->sublo_lamda, domain->subhi_lamda, bboxlo, bboxhi);

  // narrow down the subbox by the bounding box of the given region, if available.
  // for small regions in large boxes, this can result in a significant speedup

  if ((style == REGION) && region->bboxflag) {

    const double rxmin = region->extent_xlo;
    const double rxmax = region->extent_xhi;
    const double rymin = region->extent_ylo;
    const double rymax = region->extent_yhi;
    const double rzmin = region->extent_zlo;
    const double rzmax = region->extent_zhi;

    if (rxmin > bboxlo[0]) bboxlo[0] = (rxmin > bboxhi[0]) ? bboxhi[0] : rxmin;
    if (rxmax < bboxhi[0]) bboxhi[0] = (rxmax < bboxlo[0]) ? bboxlo[0] : rxmax;
    if (rymin > bboxlo[1]) bboxlo[1] = (rymin > bboxhi[1]) ? bboxhi[1] : rymin;
    if (rymax < bboxhi[1]) bboxhi[1] = (rymax < bboxlo[1]) ? bboxlo[1] : rymax;
    if (rzmin > bboxlo[2]) bboxlo[2] = (rzmin > bboxhi[2]) ? bboxhi[2] : rzmin;
    if (rzmax < bboxhi[2]) bboxhi[2] = (rzmax < bboxlo[2]) ? bboxlo[2] : rzmax;
  }

  double xmin, ymin, zmin, xmax, ymax, zmax;
  xmin = ymin = zmin = BIG;
  xmax = ymax = zmax = -BIG;

  // convert to lattice coordinates and set bounding box
  domain->lattice->bbox(1, bboxlo[0], bboxlo[1], bboxlo[2], xmin, ymin, zmin, xmax, ymax, zmax);
  domain->lattice->bbox(1, bboxhi[0], bboxlo[1], bboxlo[2], xmin, ymin, zmin, xmax, ymax, zmax);
  domain->lattice->bbox(1, bboxlo[0], bboxhi[1], bboxlo[2], xmin, ymin, zmin, xmax, ymax, zmax);
  domain->lattice->bbox(1, bboxhi[0], bboxhi[1], bboxlo[2], xmin, ymin, zmin, xmax, ymax, zmax);
  domain->lattice->bbox(1, bboxlo[0], bboxlo[1], bboxhi[2], xmin, ymin, zmin, xmax, ymax, zmax);
  domain->lattice->bbox(1, bboxhi[0], bboxlo[1], bboxhi[2], xmin, ymin, zmin, xmax, ymax, zmax);
  domain->lattice->bbox(1, bboxlo[0], bboxhi[1], bboxhi[2], xmin, ymin, zmin, xmax, ymax, zmax);
  domain->lattice->bbox(1, bboxhi[0], bboxhi[1], bboxhi[2], xmin, ymin, zmin, xmax, ymax, zmax);

  // ilo:ihi,jlo:jhi,klo:khi = loop bounds for lattice overlap of my subbox
  // overlap = any part of a unit cell (face,edge,pt) in common with my subbox
  // in lattice space, subbox is a tilted box
  // but bbox of subbox is aligned with lattice axes
  // so ilo:khi unit cells should completely tile bounding box
  // decrement lo, increment hi to avoid round-off issues in lattice->bbox(),
  //   which can lead to missing atoms in rare cases
  // extra decrement of lo if min < 0, since static_cast(-1.5) = -1

  ilo = static_cast<int>(xmin) - 1;
  jlo = static_cast<int>(ymin) - 1;
  klo = static_cast<int>(zmin) - 1;
  ihi = static_cast<int>(xmax) + 1;
  jhi = static_cast<int>(ymax) + 1;
  khi = static_cast<int>(zmax) + 1;

  if (xmin < 0.0) ilo--;
  if (ymin < 0.0) jlo--;
  if (zmin < 0.0) klo--;

  // count lattice sites on each proc

  nlatt_overflow = 0;
  loop_lattice(COUNT);

  // nadd = # of atoms each proc will insert (estimated if subsetflag)

  int overflow;
  MPI_Allreduce(&nlatt_overflow, &overflow, 1, MPI_INT, MPI_SUM, world);
  if (overflow) error->all(FLERR, "Create_atoms lattice size overflow on 1 or more procs");

  bigint nadd;

  if (subsetflag == NONE) {
    if (comm->nprocs == 1)
      nadd = nlatt;
    else
      nadd = static_cast<bigint>(LB_FACTOR * nlatt);
  } else {
    bigint bnlatt = nlatt;
    bigint bnlattall;
    MPI_Allreduce(&bnlatt, &bnlattall, 1, MPI_LMP_BIGINT, MPI_SUM, world);
    if (subsetflag == RATIO) nsubset = static_cast<bigint>(subsetfrac * bnlattall);
    if (nsubset > bnlattall) error->all(FLERR, "Create_atoms subset size > # of lattice sites");
    if (comm->nprocs == 1)
      nadd = nsubset;
    else
      nadd = static_cast<bigint>(LB_FACTOR * nsubset / bnlattall * nlatt);
  }

  // allocate atom arrays to size N, rounded up by AtomVec->DELTA

  bigint nbig = atom->avec->roundup(nadd + atom->nlocal);
  int n = static_cast<int>(nbig);
  atom->avec->grow(n);

  // add atoms or molecules
  // if no subset: add to all lattice sites
  // if subset: count lattice sites, select random subset, then add

  if (subsetflag == NONE)
    loop_lattice(INSERT);
  else {
    memory->create(flag, nlatt, "create_atoms:flag");
    memory->create(next, nlatt, "create_atoms:next");
    ranlatt->select_subset(nsubset, nlatt, flag, next);
    loop_lattice(INSERT_SELECTED);
    memory->destroy(flag);
    memory->destroy(next);
  }
}

/* ----------------------------------------------------------------------
   iterate on 3d periodic lattice of unit cells using loop bounds
   iterate on nbasis atoms in each unit cell
   convert lattice coords to box coords
   check if lattice point meets all criteria to be added
   perform action on atom or molecule (on each basis point) if meets all criteria
   actions = add, count, add if flagged
------------------------------------------------------------------------- */

void CreateAtoms::loop_lattice(int action)
{
  int i, j, k, m;

  const double *const *const basis = domain->lattice->basis;

  nlatt = 0;

  for (k = klo; k <= khi; k++) {
    for (j = jlo; j <= jhi; j++) {
      for (i = ilo; i <= ihi; i++) {
        for (m = 0; m < nbasis; m++) {
          double *coord;
          double x[3], lamda[3];

          x[0] = i + basis[m][0];
          x[1] = j + basis[m][1];
          x[2] = k + basis[m][2];

          // convert from lattice coords to box coords
<<<<<<< HEAD
          
          domain->lattice->lattice2box(x[0], x[1], x[2]);
          
=======

          domain->lattice->lattice2box(x[0], x[1], x[2]);

>>>>>>> 45de998a
          // if a region was specified, test if atom is in it

          if (style == REGION)
            if (!region->match(x[0], x[1], x[2])) continue;

          // if variable test specified, eval variable
          
          if (varflag && vartest(x) == 0)
            continue;
            
          // test if atom/molecule position is in my subbox

          if (triclinic) {
            domain->x2lamda(x, lamda);
            coord = lamda;
          } else
            coord = x;

          if (coord[0] < sublo[0] || coord[0] >= subhi[0] || coord[1] < sublo[1] ||
              coord[1] >= subhi[1] || coord[2] < sublo[2] || coord[2] >= subhi[2])
            continue;

          // this proc owns the lattice site
          // perform action: add, just count, add if flagged
          // add = add an atom or entire molecule to my list of atoms

          if (action == INSERT) {
<<<<<<< HEAD
            if (mode == ATOM) {
              atom->avec->create_atom(basistype[m], x);
            } else {
              gen_mol_coords(x, quatone);
              create_mol();
            }
          } else if (action == COUNT) {
            if (nlatt == MAXSMALLINT) nlatt_overflow = 1;
          } else if (action == INSERT_SELECTED && flag[nlatt]) {
            if (mode == ATOM) {
              atom->avec->create_atom(basistype[m], x);
            } else {
              gen_mol_coords(x, quatone);
              create_mol();
            }
=======
            if (mode == ATOM)
              atom->avec->create_atom(basistype[m], x);
            else if (quatone[0] == 0 && quatone[1] == 0 && quatone[2] == 0)
              add_molecule(x);
            else
              add_molecule(x, quatone);
          } else if (action == COUNT) {
            if (nlatt == MAXSMALLINT) nlatt_overflow = 1;
          } else if (action == INSERT_SELECTED && flag[nlatt]) {
            if (mode == ATOM)
              atom->avec->create_atom(basistype[m], x);
            else if (quatone[0] == 0 && quatone[1] == 0 && quatone[2] == 0)
              add_molecule(x);
            else
              add_molecule(x, quatone);
>>>>>>> 45de998a
          }

          nlatt++;
        }
      }
    }
  }
}

/* ----------------------------------------------------------------------
   Generate molecule atom coordinates for a given center and rotation.
   If quat_user set use it, else generate a random quaternion.
   The result is stored in temp_mol_coords and onemol->quat_external.
------------------------------------------------------------------------- */
void CreateAtoms::gen_mol_coords(double *center, double *quat_user)
{
<<<<<<< HEAD
  double r[3], quat[4], rotmat[3][3];
  int randrot = 1;
  if (quat_user) {
    for (int i=0; i<4; i++) {
      if (quat_user[i] != 0) {
        randrot = 0;
        break;
      }
    }
  }
  if (randrot) {
=======
  int n;
  double r[3], rotmat[3][3], quat[4], xnew[3];

  if (quat_user) {
    quat[0] = quat_user[0];
    quat[1] = quat_user[1];
    quat[2] = quat_user[2];
    quat[3] = quat_user[3];
  } else {
>>>>>>> 45de998a
    if (domain->dimension == 3) {
      r[0] = ranmol->uniform() - 0.5;
      r[1] = ranmol->uniform() - 0.5;
      r[2] = ranmol->uniform() - 0.5;
      MathExtra::norm3(r);
    } else {
      r[0] = r[1] = 0.0;
      r[2] = 1.0;
    }
    double theta = ranmol->uniform() * MY_2PI;
    MathExtra::axisangle_to_quat(r, theta, quat);
<<<<<<< HEAD
  } else {
    quat[0] = quat_user[0];
    quat[1] = quat_user[1];
    quat[2] = quat_user[2];
    quat[3] = quat_user[3];
  }
=======
  }

  MathExtra::quat_to_mat(quat, rotmat);
>>>>>>> 45de998a
  onemol->quat_external = quat;
  MathExtra::quat_to_mat(quat, rotmat);

  int natoms = onemol->natoms;
  for (int m = 0; m < natoms; m++) {
    MathExtra::matvec(rotmat, onemol->dx[m], temp_mol_coords[m]);
    MathExtra::add3(temp_mol_coords[m], center, temp_mol_coords[m]);
  }
}

/* ----------------------------------------------------------------------
   Create a molecule from temp_mol_coords.
------------------------------------------------------------------------- */

void CreateAtoms::create_mol()
{
  // create atoms in molecule with atom ID = 0 and mol ID = 0
  // reset in caller after all molecules created by all procs
  // pass add_molecule_atom an offset of 0 since don't know
  // max tag of atoms in previous molecules at this point
  int n, natoms = onemol->natoms;
  for (int m = 0; m < natoms; m++) {
<<<<<<< HEAD
    atom->avec->create_atom(ntype+onemol->type[m], temp_mol_coords[m]);
=======
    MathExtra::matvec(rotmat, onemol->dx[m], xnew);
    MathExtra::add3(xnew, center, xnew);
    atom->avec->create_atom(ntype + onemol->type[m], xnew);
>>>>>>> 45de998a
    n = atom->nlocal - 1;
    atom->add_molecule_atom(onemol, m, n, 0);
  }
}

/* ----------------------------------------------------------------------
   test a generated atom position against variable evaluation
   first set x,y,z values in internal variables
------------------------------------------------------------------------- */

int CreateAtoms::vartest(double *x)
{
  if (xstr) input->variable->internal_set(xvar, x[0]);
  if (ystr) input->variable->internal_set(yvar, x[1]);
  if (zstr) input->variable->internal_set(zvar, x[2]);

  double value = input->variable->compute_equal(vvar);

  if (value == 0.0) return 0;
  return 1;
}<|MERGE_RESOLUTION|>--- conflicted
+++ resolved
@@ -109,13 +109,9 @@
     style = RANDOM;
     if (narg < 5) error->all(FLERR, "Illegal create_atoms command");
     nrandom = utils::inumeric(FLERR, arg[2], false, lmp);
-<<<<<<< HEAD
     if (nrandom < 0) error->all(FLERR, "Illegal create_atoms command");
     seed = utils::inumeric(FLERR, arg[3], false, lmp);
     if (seed <= 0) error->all(FLERR, "Illegal create_atoms command");
-=======
-    seed = utils::inumeric(FLERR, arg[3], false, lmp);
->>>>>>> 45de998a
     if (strcmp(arg[4], "NULL") == 0)
       region = nullptr;
     else {
@@ -183,13 +179,9 @@
         error->all(FLERR, "Illegal create_atoms command");
       iarg += 2;
     } else if (strcmp(arg[iarg], "var") == 0) {
-<<<<<<< HEAD
       if (style == SINGLE) error->all(FLERR, "Illegal create_atoms command: "
           "can't combine 'var' keyword with 'single' style!");
-      if (iarg + 2 > narg) error->all(FLERR,"Illegal create_atoms command");
-=======
       if (iarg + 2 > narg) error->all(FLERR, "Illegal create_atoms command");
->>>>>>> 45de998a
       delete[] vstr;
       vstr = utils::strdup(arg[iarg + 1]);
       varflag = 1;
@@ -239,62 +231,39 @@
       subsetseed = utils::inumeric(FLERR, arg[iarg + 2], false, lmp);
       if (nsubset <= 0 || subsetseed <= 0) error->all(FLERR, "Illegal create_atoms command");
       iarg += 3;
-<<<<<<< HEAD
-    } else if (strcmp(arg[iarg],"maxtries") == 0) {
-      if (style != RANDOM) error->all(FLERR,"Illegal create_atoms command: "
+    } else if (strcmp(arg[iarg], "maxtries") == 0) {
+      if (style != RANDOM) error->all(FLERR, "Illegal create_atoms command: "
           "'maxtries' can only be combined with 'random' style!");
-      if (iarg+2 > narg) error->all(FLERR,"Illegal create_atoms command");
-      maxtries = utils::inumeric(FLERR,arg[iarg+1],false, lmp);
+      if (iarg + 2 > narg) error->all(FLERR, "Illegal create_atoms command");
+      maxtries = utils::inumeric(FLERR, arg[iarg + 1], false, lmp);
       if (maxtries <= 0)
         error->all(FLERR,"Illegal create_atoms command");
       iarg += 2;
-    } else if (strcmp(arg[iarg],"overlap") == 0) {
-      if (style != RANDOM) error->all(FLERR,"Illegal create_atoms command: "
+    } else if (strcmp(arg[iarg], "overlap") == 0) {
+      if (style != RANDOM) error->all(FLERR, "Illegal create_atoms command: "
           "'overlap' can only be combined with 'random' style!");
-      if (iarg+2 > narg) error->all(FLERR,"Illegal create_atoms command");
-      overlap_radius = utils::numeric(FLERR,arg[iarg+1],false,lmp);
+      if (iarg + 2 > narg) error->all(FLERR, "Illegal create_atoms command");
+      overlap_radius = utils::numeric(FLERR, arg[iarg + 1], false, lmp);
       if (overlap_radius <= 0)
-        error->all(FLERR,"Illegal create_atoms command");
+        error->all(FLERR, "Illegal create_atoms command");
       overlapflag = 1;
       iarg += 2;
-    } else error->all(FLERR,"Illegal create_atoms command");
-=======
     } else
       error->all(FLERR, "Illegal create_atoms command");
->>>>>>> 45de998a
   }
 
   // error checks and further setup for mode = MOLECULE
 
-<<<<<<< HEAD
   if (mode == ATOM) {
     if (ntype <= 0 || ntype > atom->ntypes)
-      error->all(FLERR,"Invalid atom type in create_atoms command");
+      error->all(FLERR, "Invalid atom type in create_atoms command");
   } else if (mode == MOLECULE) {
     if (onemol->xflag == 0)
-      error->all(FLERR,"Create_atoms molecule must have coordinates");
+      error->all(FLERR, "Create_atoms molecule must have coordinates");
     if (onemol->typeflag == 0)
-      error->all(FLERR,"Create_atoms molecule must have atom types");
+      error->all(FLERR, "Create_atoms molecule must have atom types");
     if (ntype+onemol->ntypes <= 0 || ntype+onemol->ntypes > atom->ntypes)
-      error->all(FLERR,"Invalid atom type in create_atoms mol command");
-=======
-  if (mode == ATOM && (ntype <= 0 || ntype > atom->ntypes))
-    error->all(FLERR, "Invalid atom type in create_atoms command");
-
-  if (style == RANDOM) {
-    if (nrandom < 0) error->all(FLERR, "Illegal create_atoms command");
-    if (seed <= 0) error->all(FLERR, "Illegal create_atoms command");
-  }
-
-  // error check and further setup for mode = MOLECULE
-
-  ranmol = nullptr;
-  if (mode == MOLECULE) {
-    if (onemol->xflag == 0) error->all(FLERR, "Create_atoms molecule must have coordinates");
-    if (onemol->typeflag == 0) error->all(FLERR, "Create_atoms molecule must have atom types");
-    if (ntype + onemol->ntypes <= 0 || ntype + onemol->ntypes > atom->ntypes)
       error->all(FLERR, "Invalid atom type in create_atoms mol command");
->>>>>>> 45de998a
     if (onemol->tag_require && !atom->tag_enable)
       error->all(FLERR, "Create_atoms molecule has atom IDs, but system does not");
     onemol->check_attributes(0);
@@ -305,12 +274,8 @@
     // molecule random number generator, different for each proc
     ranmol = new RanMars(lmp, molseed + comm->me);
 
-<<<<<<< HEAD
     // a bit of memory for tries to create molecules (if overlap/maxtries)
     memory->create(temp_mol_coords, onemol->natoms, 3, "create_atoms:temp_mol_coords");
-=======
-    ranmol = new RanMars(lmp, molseed + comm->me);
->>>>>>> 45de998a
   }
 
   ranlatt = nullptr;
@@ -689,21 +654,12 @@
 
   if (coord[0] >= sublo[0] && coord[0] < subhi[0] && coord[1] >= sublo[1] && coord[1] < subhi[1] &&
       coord[2] >= sublo[2] && coord[2] < subhi[2]) {
-<<<<<<< HEAD
     if (mode == ATOM) {
       atom->avec->create_atom(ntype, xone);
     } else {
       gen_mol_coords(xone, quatone);
       create_mol();
     }
-=======
-    if (mode == ATOM)
-      atom->avec->create_atom(ntype, xone);
-    else if (quatone[0] == 0.0 && quatone[1] == 0.0 && quatone[2] == 0.0)
-      add_molecule(xone);
-    else
-      add_molecule(xone, quatone);
->>>>>>> 45de998a
   }
 }
 
@@ -716,7 +672,6 @@
   double xlo, ylo, zlo, xhi, yhi, zhi, zmid;
   double lamda[3], *coord;
   double *boxlo, *boxhi;
-<<<<<<< HEAD
 
   // stuff needed for the overlap option
   int nlocal = atom->nlocal;
@@ -730,8 +685,6 @@
     if (mode == MOLECULE) ocut += onemol->molradius;
     ocutsq = ocut*ocut;
   }
-=======
->>>>>>> 45de998a
 
   // random number generator, same for all procs
   // warm up the generator 30x to avoid correlations in first-particle
@@ -786,18 +739,15 @@
   for (int i = 0; i < nrandom; i++) {
     tries = 0;
     while (true) {
-<<<<<<< HEAD
       tries++;
       if (tries > maxtries)
         error->all(FLERR, "Exceeded max number of tries in create_atoms");
-=======
->>>>>>> 45de998a
+      
       xone[0] = xlo + random->uniform() * (xhi - xlo);
       xone[1] = ylo + random->uniform() * (yhi - ylo);
       xone[2] = zlo + random->uniform() * (zhi - zlo);
       if (domain->dimension == 2) xone[2] = zmid;
 
-<<<<<<< HEAD
       if (region && (region->match(xone[0], xone[1], xone[2]) == 0))
         continue;
 
@@ -807,29 +757,15 @@
       if (mode == MOLECULE)
         gen_mol_coords(xone, quatone);
 
-      if (triclinic) {
-        domain->x2lamda(xone, lamda);
-        coord = lamda;
-        if (coord[0] < boxlo[0] || coord[0] >= boxhi[0] ||
-            coord[1] < boxlo[1] || coord[1] >= boxhi[1] ||
-            coord[2] < boxlo[2] || coord[2] >= boxhi[2])
-          continue;
-      } else {
-        coord = xone;
-      }
-=======
-      valid = 1;
-      if (region && (region->match(xone[0], xone[1], xone[2]) == 0)) valid = 0;
-      if (varflag && vartest(xone) == 0) valid = 0;
       if (triclinic) {
         domain->x2lamda(xone, lamda);
         coord = lamda;
         if (coord[0] < boxlo[0] || coord[0] >= boxhi[0] || coord[1] < boxlo[1] ||
             coord[1] >= boxhi[1] || coord[2] < boxlo[2] || coord[2] >= boxhi[2])
-          valid = 0;
-      } else
+          continue;
+      } else {
         coord = xone;
->>>>>>> 45de998a
+      }
 
       if (overlapflag) {
         int reject_local = 0;
@@ -856,27 +792,14 @@
     }
 
     // if triclinic, coord is now in lamda units
-<<<<<<< HEAD
-    
-    if (coord[0] >= sublo[0] && coord[0] < subhi[0] &&
-        coord[1] >= sublo[1] && coord[1] < subhi[1] &&
-        coord[2] >= sublo[2] && coord[2] < subhi[2]) {
+
+    if (coord[0] >= sublo[0] && coord[0] < subhi[0] && coord[1] >= sublo[1] &&
+        coord[1] < subhi[1] && coord[2] >= sublo[2] && coord[2] < subhi[2]) {
       if (mode == ATOM) {
-        atom->avec->create_atom(ntype,xone);
+        atom->avec->create_atom(ntype, xone);
       } else {
         create_mol();
       }
-=======
-
-    if (coord[0] >= sublo[0] && coord[0] < subhi[0] && coord[1] >= sublo[1] &&
-        coord[1] < subhi[1] && coord[2] >= sublo[2] && coord[2] < subhi[2]) {
-      if (mode == ATOM)
-        atom->avec->create_atom(ntype, xone);
-      else if (quatone[0] == 0 && quatone[1] == 0 && quatone[2] == 0)
-        add_molecule(xone);
-      else
-        add_molecule(xone, quatone);
->>>>>>> 45de998a
     }
   }
 
@@ -1043,15 +966,9 @@
           x[2] = k + basis[m][2];
 
           // convert from lattice coords to box coords
-<<<<<<< HEAD
           
           domain->lattice->lattice2box(x[0], x[1], x[2]);
           
-=======
-
-          domain->lattice->lattice2box(x[0], x[1], x[2]);
-
->>>>>>> 45de998a
           // if a region was specified, test if atom is in it
 
           if (style == REGION)
@@ -1079,7 +996,6 @@
           // add = add an atom or entire molecule to my list of atoms
 
           if (action == INSERT) {
-<<<<<<< HEAD
             if (mode == ATOM) {
               atom->avec->create_atom(basistype[m], x);
             } else {
@@ -1095,23 +1011,6 @@
               gen_mol_coords(x, quatone);
               create_mol();
             }
-=======
-            if (mode == ATOM)
-              atom->avec->create_atom(basistype[m], x);
-            else if (quatone[0] == 0 && quatone[1] == 0 && quatone[2] == 0)
-              add_molecule(x);
-            else
-              add_molecule(x, quatone);
-          } else if (action == COUNT) {
-            if (nlatt == MAXSMALLINT) nlatt_overflow = 1;
-          } else if (action == INSERT_SELECTED && flag[nlatt]) {
-            if (mode == ATOM)
-              atom->avec->create_atom(basistype[m], x);
-            else if (quatone[0] == 0 && quatone[1] == 0 && quatone[2] == 0)
-              add_molecule(x);
-            else
-              add_molecule(x, quatone);
->>>>>>> 45de998a
           }
 
           nlatt++;
@@ -1128,7 +1027,6 @@
 ------------------------------------------------------------------------- */
 void CreateAtoms::gen_mol_coords(double *center, double *quat_user)
 {
-<<<<<<< HEAD
   double r[3], quat[4], rotmat[3][3];
   int randrot = 1;
   if (quat_user) {
@@ -1140,17 +1038,6 @@
     }
   }
   if (randrot) {
-=======
-  int n;
-  double r[3], rotmat[3][3], quat[4], xnew[3];
-
-  if (quat_user) {
-    quat[0] = quat_user[0];
-    quat[1] = quat_user[1];
-    quat[2] = quat_user[2];
-    quat[3] = quat_user[3];
-  } else {
->>>>>>> 45de998a
     if (domain->dimension == 3) {
       r[0] = ranmol->uniform() - 0.5;
       r[1] = ranmol->uniform() - 0.5;
@@ -1162,18 +1049,12 @@
     }
     double theta = ranmol->uniform() * MY_2PI;
     MathExtra::axisangle_to_quat(r, theta, quat);
-<<<<<<< HEAD
   } else {
     quat[0] = quat_user[0];
     quat[1] = quat_user[1];
     quat[2] = quat_user[2];
     quat[3] = quat_user[3];
   }
-=======
-  }
-
-  MathExtra::quat_to_mat(quat, rotmat);
->>>>>>> 45de998a
   onemol->quat_external = quat;
   MathExtra::quat_to_mat(quat, rotmat);
 
@@ -1196,13 +1077,7 @@
   // max tag of atoms in previous molecules at this point
   int n, natoms = onemol->natoms;
   for (int m = 0; m < natoms; m++) {
-<<<<<<< HEAD
     atom->avec->create_atom(ntype+onemol->type[m], temp_mol_coords[m]);
-=======
-    MathExtra::matvec(rotmat, onemol->dx[m], xnew);
-    MathExtra::add3(xnew, center, xnew);
-    atom->avec->create_atom(ntype + onemol->type[m], xnew);
->>>>>>> 45de998a
     n = atom->nlocal - 1;
     atom->add_molecule_atom(onemol, m, n, 0);
   }
