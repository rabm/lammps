--- conflicted
+++ resolved
@@ -163,14 +163,10 @@
 
     // compute Ui, Yi for atom I
 
-<<<<<<< HEAD
-    snaptr->compute_ui(ninside, ielem);
-=======
     if (alloyflag)
       snaptr->compute_ui(ninside, ielem);
     else
       snaptr->compute_ui(ninside, 0);
->>>>>>> 9a2348ff
 
     // for neighbors of I within cutoff:
     // compute Fij = dEi/dRj = -dEi/dRi
@@ -183,17 +179,12 @@
 
     for (int jj = 0; jj < ninside; jj++) {
       int j = snaptr->inside[jj];
-<<<<<<< HEAD
-      snaptr->compute_duidrj(snaptr->rij[jj], snaptr->wj[jj],
-                             snaptr->rcutij[jj],jj, snaptr->element[jj]);
-=======
       if(alloyflag)
         snaptr->compute_duidrj(snaptr->rij[jj], snaptr->wj[jj],
                                snaptr->rcutij[jj],jj, snaptr->element[jj]);
       else
         snaptr->compute_duidrj(snaptr->rij[jj], snaptr->wj[jj],
                                snaptr->rcutij[jj],jj, 0);
->>>>>>> 9a2348ff
 
       snaptr->compute_deidrj(fij);
 
@@ -346,11 +337,6 @@
       }
     }
 
-<<<<<<< HEAD
-    snaptr->compute_ui(ninside, ielem);
-    snaptr->compute_zi();
-    snaptr->compute_bi(ielem);
-=======
     if (alloyflag)
       snaptr->compute_ui(ninside, ielem);
     else
@@ -360,7 +346,6 @@
       snaptr->compute_bi(ielem);
     else
       snaptr->compute_bi(0);
->>>>>>> 9a2348ff
 
     for (int icoeff = 0; icoeff < ncoeff; icoeff++){
       bispectrum[ii][icoeff] = snaptr->blist[icoeff];
