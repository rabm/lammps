--- conflicted
+++ resolved
@@ -72,13 +72,6 @@
   int iarg = 4;
   while (iarg < narg) {
     if (strcmp(arg[iarg], "virial") == 0) {
-<<<<<<< HEAD
-=======
-
-      // not supported for now
-      error->all(FLERR,"Fix mdi/qmmm command does not yet support virial option");
-
->>>>>>> 4c367025
       if (iarg + 2 > narg) error->all(FLERR, "Illegal fix mdi/qmmm command");
       if (strcmp(arg[iarg + 1], "yes") == 0)
         virialflag = 1;
@@ -141,15 +134,10 @@
     size_vector = 6;
     extvector = 0;
   }
-<<<<<<< HEAD
 
   peratom_flag = 1;
   size_peratom_cols = 3;
   peratom_freq = 1;
-=======
-  */
-
->>>>>>> 4c367025
 
   energy_global_flag = 1;
   virial_global_flag = 1;
@@ -158,60 +146,6 @@
   comm_forward = 1;
   comm_reverse = 1;
 
-<<<<<<< HEAD
-=======
-  // nqm = size of fix group = total # of QM atoms
-  //   error if nqm == natoms, should use fix mdi/qm instead
-  //   require 3*nqm be a small INT, so can MPI_Allreduce xqm
-  // nmm = total # of MM atoms = all non-QM atoms
-
-  nprocs = comm->nprocs;
-  bigint ngroup = group->count(igroup);
-
-  if (ngroup == 0) error->all(FLERR,"Fix mdi/qmmm has no atoms in quantum group");
-  if (ngroup == atom->natoms) error->all(FLERR,"Fix mdi/qmmm has all atoms in quantum group");
-  if (3*ngroup > MAXSMALLINT)
-    error->all(FLERR,"Fix mdi/qmmm quantum group has too many atoms");
-  nqm = ngroup;
-  nmm = atom->natoms - nqm;
-
-  // QM atom memory
-
-  memory->create(qmIDs,nqm,"mdi/qmmm:qmIDs");
-  memory->create(xqm,nqm,3,"mdi/qmmm:xqm");
-  memory->create(fqm,nqm,3,"mdi/qmmm:fqm");
-  memory->create(qqm,nqm,"mdi/qmmm:qqm");
-  memory->create(eqm,nqm,"mdi/qmmm:eqm");
-  memory->create(qpotential,nqm,"mdi/qmmm:qpotential");
-  memory->create(xqm_mine,nqm,3,"mdi/qmmm:xqm_mine");
-  memory->create(qqm_mine,nqm,"mdi/qmmm:qqm_mine");
-  memory->create(eqm_mine,nqm,"mdi/qmmm:eqm_mine");
-  memory->create(qpotential_mine,nqm,"mdi/qmmm:qpotential_mine");
-  memory->create(qm2owned,nqm,"mdi/qmmm:qm2owned");
-
-  // MM atom memory
-
-  memory->create(mmIDs,nmm,"mdi/qmmm:mmIDs");
-  memory->create(xmm,nmm,3,"mdi/qmmm:xmm");
-  memory->create(fmm,nmm,3,"mdi/qmmm:fmm");
-  memory->create(qmm,nmm,"mdi/qmmm:qmm");
-  memory->create(emm,nmm,"mdi/qmmm:emm");
-  memory->create(xmm_mine,nmm,3,"mdi/qmmm:xmm_mine");
-  memory->create(qmm_mine,nmm,"mdi/qmmm:qmm_mine");
-  memory->create(emm_mine,nmm,"mdi/qmmm:emm_mine");
-  memory->create(mm2owned,nmm,"mdi/qmmm:mm2owned");
-
-  // create ordered list of QM and MM atoms IDs
-
-  create_qm_list();
-  create_mm_list();
-
-  // peratom Coulombic energy
-
-  ecoul = nullptr;
-  ncoulmax = 0;
-
->>>>>>> 4c367025
   // mdicomm will be initialized in init()
   // cannot do here for a plugin library, b/c mdi plugin command comes later
 
@@ -494,25 +428,12 @@
     if (!pair_coul) error->all(FLERR,"Fix mdi/qmmm potential requires Coulomb-only pair sub-style");
   }
 
-<<<<<<< HEAD
   // determine whether a new vs incremental QMMM calc is needed
   // new if first run or if
   //   QM/MM atom counts or QM/MM elements/types or box has changed between runs
   // otherwise incremental = subsequent run of same system
   
   int new_system = 0;
-=======
-  // send info to QM code which is often only needed once
-  // box size (can be resent)
-  // count of QM atoms
-  // DIRECT and POTENTIAL: number of QM atoms, QM elements
-  // DIRECT only: number of MM atoms, MM elements, MM charges
-  // NOTE: could test if QM code alreads has NATOMS, which implies it set up itself
-  //       similar to fix mdi/qm
-
-  if (first_send) {
-    first_send = 0;
->>>>>>> 4c367025
 
   // check if count of QM or MM atoms has changed
   // on first run, old counts are 0
@@ -553,7 +474,6 @@
 
   // check if QM or MM atom elements or types have changed
 
-<<<<<<< HEAD
   if (elements && elements_exists) {
     if (new_system) {
       set_eqm();
@@ -613,29 +533,6 @@
     if (elements && elements_exists) send_elements_qm();
     else if (types_exists) send_types_qm();
     nqm_last = nqm;
-=======
-    set_qm2owned();
-    set_eqm();
-
-    ierr = MDI_Send_command(">ELEMENTS", mdicomm);
-    if (ierr) error->all(FLERR, "MDI: >ELEMENTS command");
-    ierr = MDI_Send(eqm, nqm, MDI_INT, mdicomm);
-    if (ierr) error->all(FLERR, "MDI: >ELEMENTS data");
-
-    if (mode == DIRECT) {
-      ierr = MDI_Send_command(">NLATTICE", mdicomm);
-      if (ierr) error->all(FLERR, "MDI: >NLATTICE command");
-      ierr = MDI_Send(&nmm, 1, MDI_INT, mdicomm);
-      if (ierr) error->all(FLERR, "MDI: >NLATTICE data");
-
-      set_mm2owned();
-      set_emm();
-
-      ierr = MDI_Send_command(">LATTICE_ELEMENTS", mdicomm);
-      if (ierr) error->all(FLERR, "MDI: >LATTICE_ELEMENTS command");
-      ierr = MDI_Send(emm, nmm, MDI_INT, mdicomm);
-      if (ierr) error->all(FLERR, "MDI: >LATTICE_ELEMENTS data");
->>>>>>> 4c367025
 
     if (mode == DIRECT) {
       send_natoms_mm();
@@ -798,7 +695,6 @@
 
   int ierr;
 
-<<<<<<< HEAD
   // if simulation box dynamically changes, send current box to MDI engine
 
   if (domain->box_change_size || domain->box_change_shape) {
@@ -806,8 +702,6 @@
     send_box();
   }
 
-=======
->>>>>>> 4c367025
   // send current coords of QM atoms to MDI engine
 
   ierr = MDI_Send_command(">COORDS", mdicomm);
@@ -849,7 +743,6 @@
   if (ierr) error->all(FLERR, "MDI: <CHARGES data");
   MPI_Bcast(qqm, nqm, MPI_DOUBLE, 0, world);
 
-<<<<<<< HEAD
   // request stress if needed and supported
   
   if (vflag && virialflag && stress_exists) {
@@ -859,11 +752,7 @@
     if (ierr) error->all(FLERR, "MDI: <STRESS data");
     MPI_Bcast(qm_virial, 9, MPI_DOUBLE, 0, world);
   }
-  
-=======
-  // end of MDI calls
-
->>>>>>> 4c367025
+
   //MPI_Barrier(world);
 
   //if (comm->me == 0)
@@ -951,40 +840,17 @@
 
 void FixMDIQMMM::post_force_direct(int vflag)
 {
-<<<<<<< HEAD
   // setup QM inputs: xqm = atom coords
   // setup MM inputs: xmm = atom coords
   
   set_xqm(1);
-=======
-  // setup QM inputs:
-  //   xqm = atom coords
-  // setup MM inputs:
-  //   xmm = atom coords
-  //   qmm = charges on MM atoms
-
-  set_xqm();
->>>>>>> 4c367025
   set_xmm();
 
   // MDI communication with engine
   // first request for results triggers QM calculation
-<<<<<<< HEAD
   // inputs: xqm, xmm
   // outputs: qm_energy, fqm, fmm
   
-=======
-  // QM and MM atoms must be in order of ascending atom ID
-  // inputs:
-  //   xqm = QM atom coords, mapped into periodic box
-  //   xmm = MM atom coords, mapped into periodic box
-  //   qmm = MM atom charges
-  // outputs:
-  //   qm_energy = QM contribution to energy of entire system
-  //   fqm = forces on QM atoms
-  //   fmm = forces on MM atoms
-
->>>>>>> 4c367025
   //if (comm->me == 0) utils::logmesg(lmp, "Invoking QM code ...\n");
 
   //MPI_Barrier(world);
@@ -992,7 +858,6 @@
 
   int ierr;
 
-<<<<<<< HEAD
   // if simulation box dynamically changes, send current box to MDI engine
 
   if (domain->box_change_size || domain->box_change_shape) {
@@ -1000,8 +865,6 @@
     send_box();
   }
   
-=======
->>>>>>> 4c367025
   // send current coords of QM atoms to MDI engine
 
   ierr = MDI_Send_command(">COORDS", mdicomm);
@@ -1042,7 +905,6 @@
   ierr = MDI_Recv(&fmm[0][0], 3 * nmm, MDI_DOUBLE, mdicomm);
   if (ierr) error->all(FLERR, "MDI: <LATTICE_FORCES data");
   MPI_Bcast(&fmm[0][0], 3 * nmm, MPI_DOUBLE, 0, world);
-<<<<<<< HEAD
   
   // request stress if needed and supported
 
@@ -1053,10 +915,6 @@
     if (ierr) error->all(FLERR, "MDI: <STRESS data");
     MPI_Bcast(qm_virial, 9, MPI_DOUBLE, 0, world);
   }
-=======
-
-  // end of MDI calls
->>>>>>> 4c367025
 
   //MPI_Barrier(world);
   //if (comm->me == 0)
@@ -1707,11 +1565,7 @@
     }
   }
 
-<<<<<<< HEAD
   MPI_Allreduce(&xqm_mine[0][0],&xqm[0][0],3*nqm,MPI_DOUBLE,MPI_SUM,world);
-=======
-  MPI_Allreduce(qqm_mine,qqm,nqm,MPI_DOUBLE,MPI_SUM,world);
->>>>>>> 4c367025
 }
 
 /* ---------------------------------------------------------------------- */
@@ -1804,12 +1658,12 @@
 
   int *type = atom->type;
   int ilocal;
-
+  
   for (int i = 0; i < nmm; i++) {
     ilocal = mm2owned[i];
     if (ilocal >= 0) emm_mine[i] = elements[type[ilocal]];
   }
-
+  
   MPI_Allreduce(emm_mine,emm,nmm,MPI_INT,MPI_SUM,world);
 }
 
@@ -1843,7 +1697,7 @@
     ilocal = mm2owned[i];
     if (ilocal >= 0) qmm_mine[i] = q[ilocal];
   }
-
+  
   MPI_Allreduce(qmm_mine,qmm,nmm,MPI_DOUBLE,MPI_SUM,world);
 }
 
@@ -1920,25 +1774,7 @@
 
   ierr = MDI_Send_command(">CELL", mdicomm);
   if (ierr) error->all(FLERR, "MDI: >CELL command");
-<<<<<<< HEAD
   ierr = MDI_Send(qm_cell, 9, MDI_DOUBLE, mdicomm);
-=======
-  cell[0] = domain->boxhi[0] - domain->boxlo[0];
-  cell[1] = 0.0;
-  cell[2] = 0.0;
-  cell[3] = domain->xy;
-  cell[4] = domain->boxhi[1] - domain->boxlo[1];
-  cell[5] = 0.0;
-  cell[6] = domain->xz;
-  cell[7] = domain->yz;
-  cell[8] = domain->boxhi[2] - domain->boxlo[2];
-
-  // convert from LAMMPS to MDI units
-
-  for (int icell = 0; icell < 9; icell++) cell[icell] *= lmp2mdi_length;
-
-  ierr = MDI_Send(cell, 9, MDI_DOUBLE, mdicomm);
->>>>>>> 4c367025
   if (ierr) error->all(FLERR, "MDI: >CELL data");
 }
 
