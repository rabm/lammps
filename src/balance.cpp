--- conflicted
+++ resolved
@@ -24,7 +24,6 @@
 #include "irregular.h"
 #include "domain.h"
 #include "force.h"
-#include "modify.h"
 #include "update.h"
 #include "group.h"
 #include "modify.h"
@@ -38,16 +37,6 @@
 #include "timer.h"
 #include "memory.h"
 #include "error.h"
-#include "group.h"
-#include "timer.h"
-
-#include "imbalance_group.h"
-#include "imbalance_time.h"
-#include "imbalance_neigh.h"
-#include "imbalance_store.h"
-#include "imbalance_var.h"
-
-#include "fix_store.h"
 
 using namespace LAMMPS_NS;
 
@@ -75,10 +64,6 @@
 
   fp = NULL;
   firststep = 1;
-
-  nimbalance = 0;
-  imbalance = NULL;
-  imb_fix = NULL;
 }
 
 /* ---------------------------------------------------------------------- */
@@ -105,11 +90,6 @@
   }
 
   delete rcb;
-  for (int i = 0; i < nimbalance; ++i)
-    delete imbalance[i];
-  delete [] imbalance;
-  if (imb_fix) modify->delete_fix(imb_fix->id);
-  imb_fix = NULL;
 
   for (int i = 0; i < nimbalance; i++) delete imbalances[i];
   delete [] imbalances;
@@ -128,8 +108,6 @@
 
 void Balance::command(int narg, char **arg)
 {
-  double start_time = MPI_Wtime();
-
   if (domain->box_exist == 0)
     error->all(FLERR,"Balance command before simulation box is defined");
 
@@ -229,62 +207,7 @@
     } else break;
   }
 
-<<<<<<< HEAD
-  // process optional keywords
-
-  // get max number of imbalance weight flags/classes
-  nimbalance = 0;
-  for (int i=iarg; i < narg; ++i)
-    if (strcmp(arg[i],"weight") == 0) ++nimbalance;
-  if (nimbalance) imbalance = new Imbalance*[nimbalance];
-
-  nimbalance = outflag = 0;
-  imb_fix = NULL;
-  while (iarg < narg) {
-    if (strcmp(arg[iarg],"out") == 0) {
-      if (iarg+2 > narg) error->all(FLERR,"Illegal balance command");
-      if (outflag) error->all(FLERR,"Illegal balance command");
-      outflag = 1;
-      if (me == 0) {
-        fp = fopen(arg[iarg+1],"w");
-        if (fp == NULL) error->one(FLERR,"Cannot open balance output file");
-      }
-      iarg += 2;
-    } else if (strcmp(arg[iarg],"weight") == 0) {
-      Imbalance *imb;
-      int nopt = 0;
-      if (strcmp(arg[iarg+1],"group") == 0) {
-        imb = new ImbalanceGroup(lmp);
-        nopt = imb->options(narg-iarg,arg+iarg+2);
-        imbalance[nimbalance] = imb;
-      } else if (strcmp(arg[iarg+1],"time") == 0) {
-        imb = new ImbalanceTime(lmp);
-        nopt = imb->options(narg-iarg,arg+iarg+2);
-        imbalance[nimbalance] = imb;
-      } else if (strcmp(arg[iarg+1],"neigh") == 0) {
-        imb = new ImbalanceNeigh(lmp);
-        nopt = imb->options(narg-iarg,arg+iarg+2);
-        imbalance[nimbalance] = imb;
-      } else if (strcmp(arg[iarg+1],"var") == 0) {
-        imb = new ImbalanceVar(lmp);
-        nopt = imb->options(narg-iarg,arg+iarg+2);
-        imbalance[nimbalance] = imb;
-      } else if (strcmp(arg[iarg+1],"store") == 0) {
-        imb = new ImbalanceStore(lmp);
-        nopt = imb->options(narg-iarg,arg+iarg+2);
-        imbalance[nimbalance] = imb;
-      } else {
-        error->all(FLERR,"Unknown balance weight method");
-      }
-      ++nimbalance;
-      iarg += 2+nopt;
-    } else error->all(FLERR,"Illegal balance command");
-  }
-
-  // error check
-=======
   // error checks
->>>>>>> 47b52ed2
 
   if (style == XYZ) {
     if (zflag != NONE  && dimension == 2)
@@ -341,29 +264,6 @@
   comm->exchange();
   if (domain->triclinic) domain->lamda2x(atom->nlocal);
 
-  // compute and apply imbalance weights for local atoms
-  if (nimbalance > 0) {
-
-    // add fix property/atom, for storing weights with atoms, if needed.
-    char *fixargs[6];
-
-    fixargs[0] = (char *) "IMBALANCE_WEIGHTS";
-    fixargs[1] = (char *) "all";
-    fixargs[2] = (char *) "STORE";
-    fixargs[3] = (char *) "peratom";
-    fixargs[4] = (char *) "1";
-    fixargs[5] = (char *) "1";
-
-    modify->add_fix(6,fixargs);
-    imb_fix = (FixStore *) modify->fix[modify->nfix-1];
-
-    double * const weight = imb_fix->vstore;
-    for (int i = 0; i < atom->nlocal; ++i)
-      weight[i] = 1.0;
-    for (int n = 0; n < nimbalance; ++n)
-      imbalance[n]->compute(weight);
-  }
-
   // imbinit = initial imbalance
 
   double maxinit;
@@ -471,31 +371,21 @@
     error->all(FLERR,str);
   }
 
-<<<<<<< HEAD
-  // imbfinal = final imbalance based on final (weighted) nlocal
-=======
   // imbfinal = final imbalance
 
   double maxfinal;
   double imbfinal = imbalance_factor(maxfinal);
 
   // stats output
->>>>>>> 47b52ed2
 
   double stop_time = MPI_Wtime();
 
   if (me == 0) {
-    double stop_time = MPI_Wtime();
     if (screen) {
       fprintf(screen,"  rebalancing time: %g seconds\n",stop_time-start_time);
       fprintf(screen,"  iteration count = %d\n",niter);
-<<<<<<< HEAD
-      for (int i = 0; i < nimbalance; ++i) imbalance[i]->info(screen);
-      fprintf(screen,"  initial/final max load/proc = %d %d\n",
-=======
       for (int i = 0; i < nimbalance; ++i) imbalances[i]->info(screen);
       fprintf(screen,"  initial/final max load/proc = %g %g\n",
->>>>>>> 47b52ed2
               maxinit,maxfinal);
       fprintf(screen,"  initial/final imbalance factor = %g %g\n",
               imbinit,imbfinal);
@@ -503,13 +393,8 @@
     if (logfile) {
       fprintf(logfile,"  rebalancing time: %g seconds\n",stop_time-start_time);
       fprintf(logfile,"  iteration count = %d\n",niter);
-<<<<<<< HEAD
-      for (int i = 0; i < nimbalance; ++i) imbalance[i]->info(logfile);
-      fprintf(logfile,"  initial/final max load/proc = %d %d\n",
-=======
       for (int i = 0; i < nimbalance; ++i) imbalances[i]->info(logfile);
       fprintf(logfile,"  initial/final max load/proc = %g %g\n",
->>>>>>> 47b52ed2
               maxinit,maxfinal);
       fprintf(logfile,"  initial/final imbalance factor = %g %g\n",
               imbinit,imbfinal);
@@ -551,39 +436,6 @@
 }
 
 /* ----------------------------------------------------------------------
-<<<<<<< HEAD
-   calculate imbalance based on (weighted) local atom counts
-   return max = max atom per proc
-   return imbalance factor = max atom per proc / ave atom per proc
-------------------------------------------------------------------------- */
-
-double Balance::imbalance_nlocal(int &maxcost)
-{
-  // Compute the cost function of local atoms
-  const int nlocal = atom->nlocal;
-  int intcost, sumcost;
-  intcost = sumcost = maxcost = 0;
-
-  if (imb_fix) {
-    const double * const weight = imb_fix->vstore;
-    double cost = 0.0;
-    for (int i=0; i < nlocal; ++i)
-      cost += weight[i];
-
-    intcost = (int)cost;
-  } else {
-    intcost = nlocal;
-  }
-
-  MPI_Allreduce(&intcost,&maxcost,1,MPI_INT,MPI_MAX,world);
-  MPI_Allreduce(&intcost,&sumcost,1,MPI_INT,MPI_SUM,world);
-
-  double imbalance = 1.0;
-  if (maxcost > 0 && sumcost > 0)
-    imbalance = maxcost / (static_cast<double>(sumcost)/nprocs);
-
-  return imbalance;
-=======
    process optional command args for Balance and FixBalance
 ------------------------------------------------------------------------- */
 
@@ -648,7 +500,6 @@
     fp = fopen(arg[outarg],"w");
     if (fp == NULL) error->one(FLERR,"Cannot open (fix) balance output file");
   }
->>>>>>> 47b52ed2
 }
 
 /* ----------------------------------------------------------------------
@@ -657,11 +508,7 @@
    fix could already be allocated if fix balance is re-specified
 ------------------------------------------------------------------------- */
 
-<<<<<<< HEAD
-double Balance::imbalance_splits(int &max, const double *weight)
-=======
 void Balance::weight_storage(char *prefix)
->>>>>>> 47b52ed2
 {
   char *fixargs[6];
 
@@ -693,10 +540,6 @@
    invoke init() for each Imbalance class
 ------------------------------------------------------------------------- */
 
-<<<<<<< HEAD
-  double *proccost = new double[nprocs];
-  for (int i = 0; i < nprocs; i++) proccost[i] = 0.0;
-=======
 void Balance::init_imbalance()
 {
   if (!wtflag) return;
@@ -712,44 +555,12 @@
 {
   if (!wtflag) return;
   weight = fixstore->vstore;
->>>>>>> 47b52ed2
 
   int nlocal = atom->nlocal;
   for (int i = 0; i < nlocal; i++) weight[i] = 1.0;
   for (int n = 0; n < nimbalance; n++) imbalances[n]->compute(weight);
 }
 
-<<<<<<< HEAD
-  if (weight) {
-    for (int i = 0; i < nlocal; i++) {
-      ix = binary(x[i][0],nx,xsplit);
-      iy = binary(x[i][1],ny,ysplit);
-      iz = binary(x[i][2],nz,zsplit);
-      proccost[iz*nx*ny + iy*nx + ix] += weight[i];
-    }
-  } else {
-    for (int i = 0; i < nlocal; i++) {
-      ix = binary(x[i][0],nx,xsplit);
-      iy = binary(x[i][1],ny,ysplit);
-      iz = binary(x[i][2],nz,zsplit);
-      proccost[iz*nx*ny + iy*nx + ix] += 1.0;
-    }
-  }
-
-  for (int i = 0; i < nprocs; i++) proccount[i] = (int)(proccost[i]);
-  MPI_Allreduce(proccount,allproccount,nprocs,MPI_INT,MPI_SUM,world);
-  bigint sum = 0;
-  max = 0;
-  for (int i = 0; i < nprocs; i++){
-    max = MAX(max,allproccount[i]);
-    sum += allproccount[i];
-  }
-  double imbalance = 1.0;
-  if (max && sum > 0)
-    imbalance = max / (static_cast<double>(sum) / nprocs);
-
-  delete [] proccost;
-=======
 /* ----------------------------------------------------------------------
    calculate imbalance factor based on particle count or particle weights
    return max = max load per proc
@@ -774,7 +585,6 @@
 
   double imbalance = 1.0;
   if (maxcost > 0.0) imbalance = maxcost / (totalcost/nprocs);
->>>>>>> 47b52ed2
   return imbalance;
 }
 
@@ -823,22 +633,14 @@
   double *shrinklo = &shrinkall[0];
   double *shrinkhi = &shrinkall[3];
 
-  // Use pre-computed weights for each atom, if available
-
-  double * const weight = (imb_fix) ? imb_fix->vstore : NULL;
-
   // invoke RCB
   // then invert() to create list of proc assignements for my atoms
 
-<<<<<<< HEAD
-  rcb->compute(dim,atom->nlocal,atom->x,weight,shrinklo,shrinkhi);
-=======
   if (wtflag) {
     weight = fixstore->vstore;
     rcb->compute(dim,atom->nlocal,atom->x,weight,shrinklo,shrinkhi);
   } else rcb->compute(dim,atom->nlocal,atom->x,NULL,shrinklo,shrinkhi);
 
->>>>>>> 47b52ed2
   rcb->invert(sortflag);
 
   // reset RCB lo/hi bounding box to full simulation box as needed
@@ -992,29 +794,11 @@
 
     // initial count and sum
 
-    const double * const weight = (imb_fix) ? imb_fix->vstore : NULL;
-    int intcost, totalcost;
-
     np = procgrid[bdim[idim]];
-    tally(bdim[idim],np,split,weight);
-
-    if (weight) {
-      double cost = 0.0;
-      for (int i=0; i < atom->nlocal; ++i)
-        cost += weight[i];
-      intcost = (int) cost;
-    } else {
-      intcost = atom->nlocal;
-    }
-
-    MPI_Allreduce(&intcost,&totalcost,1,MPI_INT,MPI_SUM,world);
+    tally(bdim[idim],np,split);
 
     // target[i] = desired sum at split I
 
-<<<<<<< HEAD
-    for (i = 0; i < np; i++)
-      target[i] = static_cast<int> (1.0*totalcost/np * i + 0.5);
-=======
     if (wtflag) {
       weight = fixstore->vstore;
       int nlocal = atom->nlocal;
@@ -1025,7 +809,6 @@
     MPI_Allreduce(&mycost,&totalcost,1,MPI_DOUBLE,MPI_SUM,world);
 
     for (i = 0; i < np; i++) target[i] = totalcost/np * i;
->>>>>>> 47b52ed2
     target[np] = totalcost;
 
     // lo[i] = closest split <= split[i] with a sum <= target
@@ -1033,11 +816,7 @@
 
     lo[0] = hi[0] = 0.0;
     lo[np] = hi[np] = 1.0;
-<<<<<<< HEAD
-    losum[0] = hisum[0] = 0;
-=======
     losum[0] = hisum[0] = 0.0;
->>>>>>> 47b52ed2
     losum[np] = hisum[np] = totalcost;
 
     for (i = 1; i < np; i++) {
@@ -1065,7 +844,7 @@
     int change = 1;
     for (m = 0; m < nitermax; m++) {
       change = adjust(np,split);
-      tally(bdim[idim],np,split,weight);
+      tally(bdim[idim],np,split);
       niter++;
 
 #ifdef BALANCE_DEBUG
@@ -1136,7 +915,7 @@
     // stop at this point in bstr if imbalance factor < threshhold
     // this is a true 3d test of particle count per processor
 
-    double imbfactor = imbalance_splits(max,weight);
+    double imbfactor = imbalance_splits(max);
     if (imbfactor <= stopthresh) break;
   }
 
@@ -1156,24 +935,16 @@
    use binary search to find which slice each atom is in
 ------------------------------------------------------------------------- */
 
-void Balance::tally(int dim, int n, double *split, const double *weight)
-{
-<<<<<<< HEAD
-  double *onecost = new double[n];
-=======
->>>>>>> 47b52ed2
+void Balance::tally(int dim, int n, double *split)
+{
   for (int i = 0; i < n; i++) onecost[i] = 0.0;
 
   double **x = atom->x;
   int nlocal = atom->nlocal;
   int index;
 
-<<<<<<< HEAD
-  if (weight) {
-=======
   if (wtflag) {
     weight = fixstore->vstore;
->>>>>>> 47b52ed2
     for (int i = 0; i < nlocal; i++) {
       index = binary(x[i][dim],n,split);
       onecost[index] += weight[i];
@@ -1185,22 +956,11 @@
     }
   }
 
-<<<<<<< HEAD
-  for (int i = 0; i < n; i++) onecount[i] = static_cast<bigint>(onecost[i]);
-  MPI_Allreduce(onecount,count,n,MPI_LMP_BIGINT,MPI_SUM,world);
-=======
   MPI_Allreduce(onecost,allcost,n,MPI_DOUBLE,MPI_SUM,world);
->>>>>>> 47b52ed2
 
   sum[0] = 0.0;
   for (int i = 1; i < n+1; i++)
-<<<<<<< HEAD
-    sum[i] = sum[i-1] + count[i-1];
-
-  delete [] onecost;
-=======
     sum[i] = sum[i-1] + allcost[i-1];
->>>>>>> 47b52ed2
 }
 
 /* ----------------------------------------------------------------------
