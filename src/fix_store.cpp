--- conflicted
+++ resolved
@@ -67,15 +67,10 @@
 
   if (flavor == PERATOM) {
     restart_peratom = utils::inumeric(FLERR,arg[4],false,lmp);
-<<<<<<< HEAD
     n2 = utils::inumeric(FLERR,arg[5],false,lmp);
     if (narg == 7) n3 = utils::inumeric(FLERR,arg[6],false,lmp);
     else n3 = 1;
     if (restart_peratom < 0 || restart_peratom > 1)
-=======
-    nvalues = utils::inumeric(FLERR,arg[5],false,lmp);
-    if ((restart_peratom < 0) || (restart_peratom > 1) || (nvalues <= 0))
->>>>>>> 71e96e8b
       error->all(FLERR,"Illegal fix store command");
     if (n2 <= 0 || n3 <= 0) error->all(FLERR,"Illegal fix store command");
     if (n2 == 1 && narg == 6) vecflag = 1;
@@ -217,15 +212,9 @@
 {
   // first 2 values in buf are vec/array sizes
 
-<<<<<<< HEAD
-  double *dbuf = (double *) buf;
+  auto *dbuf = (double *) buf;
   int n1_restart = dbuf[0];
   int n2_restart = dbuf[1];
-=======
-  auto dbuf = (double *) buf;
-  int nrow_restart = dbuf[0];
-  int ncol_restart = dbuf[1];
->>>>>>> 71e96e8b
 
   // if size of vec/array has changed,
   //   means the restart file is setting size of vec or array and doing init
